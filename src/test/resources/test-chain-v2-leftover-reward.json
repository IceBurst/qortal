--- conflicted
+++ resolved
@@ -76,12 +76,9 @@
 		"transactionV6Timestamp": 0,
 		"disableReferenceTimestamp": 9999999999999,
 		"increaseOnlineAccountsDifficultyTimestamp": 9999999999999,
-<<<<<<< HEAD
 		"onlineAccountMinterLevelValidationHeight": 0,
-		"selfSponsorshipAlgoV1Height": 999999999
-=======
+		"selfSponsorshipAlgoV1Height": 999999999,
 		"chatReferenceTimestamp": 0
->>>>>>> 2b6ae57a
 	},
 	"genesisInfo": {
 		"version": 4,
