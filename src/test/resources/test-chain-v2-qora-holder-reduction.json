{
	"isTestChain": true,
	"blockTimestampMargin": 500,
	"transactionExpiryPeriod": 86400000,
	"maxBlockSize": 2097152,
	"maxBytesPerUnitFee": 1024,
	"unitFee": "0.1",
	"nameRegistrationUnitFees": [
		{ "timestamp": 1645372800000, "fee": "5" }
	],
	"requireGroupForApproval": false,
	"minAccountLevelToRewardShare": 5,
	"maxRewardSharesPerFounderMintingAccount": 6,
	"maxRewardSharesByTimestamp": [
		{ "timestamp": 0, "maxShares": 6 },
		{ "timestamp": 9999999999999, "maxShares": 3 }
	],
	"founderEffectiveMintingLevel": 10,
	"onlineAccountSignaturesMinLifetime": 3600000,
	"onlineAccountSignaturesMaxLifetime": 86400000,
	"onlineAccountsModulusV2Timestamp": 9999999999999,
	"selfSponsorshipAlgoV1SnapshotTimestamp": 9999999999999,
	"rewardsByHeight": [
		{ "height": 1, "reward": 100 },
		{ "height": 11, "reward": 10 },
		{ "height": 21, "reward": 1 }
	],
	"sharesByLevelV1": [
		{ "id": 1, "levels": [ 1, 2 ], "share": 0.05 },
		{ "id": 2, "levels": [ 3, 4 ], "share": 0.10 },
		{ "id": 3, "levels": [ 5, 6 ], "share": 0.15 },
		{ "id": 4, "levels": [ 7, 8 ], "share": 0.20 },
		{ "id": 5, "levels": [ 9, 10 ], "share": 0.25 }
	],
	"sharesByLevelV2": [
		{ "id": 1, "levels": [ 1, 2 ], "share": 0.06 },
		{ "id": 2, "levels": [ 3, 4 ], "share": 0.13 },
		{ "id": 3, "levels": [ 5, 6 ], "share": 0.19 },
		{ "id": 4, "levels": [ 7, 8 ], "share": 0.26 },
		{ "id": 5, "levels": [ 9, 10 ], "share": 0.32 }
	],
	"qoraHoldersShareByHeight": [
		{ "height": 1, "share": 0.20 },
		{ "height": 5, "share": 0.01 }
	],
	"qoraPerQortReward": 250,
	"minAccountsToActivateShareBin": 30,
	"shareBinActivationMinLevel": 7,
	"blocksNeededByLevel": [ 10, 20, 30, 40, 50, 60, 70, 80, 90, 100 ],
	"blockTimingsByHeight": [
		{ "height": 1, "target": 60000, "deviation": 30000, "power": 0.2 }
	],
	"ciyamAtSettings": {
		"feePerStep": "0.0001",
		"maxStepsPerRound": 500,
		"stepsPerFunctionCall": 10,
		"minutesPerBlock": 1
	},
	"featureTriggers": {
		"messageHeight": 0,
		"atHeight": 0,
		"assetsTimestamp": 0,
		"votingTimestamp": 0,
		"arbitraryTimestamp": 0,
		"powfixTimestamp": 0,
		"qortalTimestamp": 0,
		"newAssetPricingTimestamp": 0,
		"groupApprovalTimestamp": 0,
		"atFindNextTransactionFix": 0,
		"newBlockSigHeight": 999999,
		"shareBinFix": 999999,
		"sharesByLevelV2Height": 5,
		"rewardShareLimitTimestamp": 9999999999999,
		"calcChainWeightTimestamp": 0,
		"transactionV5Timestamp": 0,
		"transactionV6Timestamp": 0,
		"disableReferenceTimestamp": 9999999999999,
		"aggregateSignatureTimestamp": 0,
		"increaseOnlineAccountsDifficultyTimestamp": 9999999999999,
<<<<<<< HEAD
		"onlineAccountMinterLevelValidationHeight": 0,
		"selfSponsorshipAlgoV1Height": 999999999
=======
		"chatReferenceTimestamp": 0
>>>>>>> 2b6ae57a
	},
	"genesisInfo": {
		"version": 4,
		"timestamp": 0,
		"transactions": [
			{ "type": "ISSUE_ASSET", "assetName": "QORT", "description": "QORT native coin", "data": "", "quantity": 0, "isDivisible": true, "fee": 0 },
			{ "type": "ISSUE_ASSET", "assetName": "Legacy-QORA", "description": "Representative legacy QORA", "quantity": 0, "isDivisible": true, "data": "{}", "isUnspendable": true },
			{ "type": "ISSUE_ASSET", "assetName": "QORT-from-QORA", "description": "QORT gained from holding legacy QORA", "quantity": 0, "isDivisible": true, "data": "{}", "isUnspendable": true },

			{ "type": "GENESIS", "recipient": "QgV4s3xnzLhVBEJxcYui4u4q11yhUHsd9v", "amount": "1000000000" },
			{ "type": "GENESIS", "recipient": "QixPbJUwsaHsVEofJdozU9zgVqkK6aYhrK", "amount": "1000000" },
			{ "type": "GENESIS", "recipient": "QaUpHNhT3Ygx6avRiKobuLdusppR5biXjL", "amount": "1000000" },
			{ "type": "GENESIS", "recipient": "Qci5m9k4rcwe4ruKrZZQKka4FzUUMut3er", "amount": "1000000" },

			{ "type": "GENESIS", "recipient": "QaUpHNhT3Ygx6avRiKobuLdusppR5biXjL", "amount": "637557960.49687541", "assetId": 1 },
			{ "type": "GENESIS", "recipient": "Qci5m9k4rcwe4ruKrZZQKka4FzUUMut3er", "amount": "0.666", "assetId": 1 },

			{ "type": "CREATE_GROUP", "creatorPublicKey": "2tiMr5LTpaWCgbRvkPK8TFd7k63DyHJMMFFsz9uBf1ZP", "groupName": "dev-group", "description": "developer group", "isOpen": false, "approvalThreshold": "PCT100", "minimumBlockDelay": 0, "maximumBlockDelay": 1440 },

			{ "type": "ISSUE_ASSET", "issuerPublicKey": "2tiMr5LTpaWCgbRvkPK8TFd7k63DyHJMMFFsz9uBf1ZP", "assetName": "TEST", "description": "test asset", "data": "", "quantity": 1000000, "isDivisible": true, "fee": 0 },
			{ "type": "ISSUE_ASSET", "issuerPublicKey": "C6wuddsBV3HzRrXUtezE7P5MoRXp5m3mEDokRDGZB6ry", "assetName": "OTHER", "description": "other test asset", "data": "", "quantity": 1000000, "isDivisible": true, "fee": 0 },
			{ "type": "ISSUE_ASSET", "issuerPublicKey": "2tiMr5LTpaWCgbRvkPK8TFd7k63DyHJMMFFsz9uBf1ZP", "assetName": "GOLD", "description": "gold test asset", "data": "", "quantity": 1000000, "isDivisible": true, "fee": 0 },

			{ "type": "ACCOUNT_FLAGS", "target": "QgV4s3xnzLhVBEJxcYui4u4q11yhUHsd9v", "andMask": -1, "orMask": 1, "xorMask": 0 },
			{ "type": "REWARD_SHARE", "minterPublicKey": "2tiMr5LTpaWCgbRvkPK8TFd7k63DyHJMMFFsz9uBf1ZP", "recipient": "QgV4s3xnzLhVBEJxcYui4u4q11yhUHsd9v", "rewardSharePublicKey": "7PpfnvLSG7y4HPh8hE7KoqAjLCkv7Ui6xw4mKAkbZtox", "sharePercent": 100 },

			{ "type": "ACCOUNT_LEVEL", "target": "Qci5m9k4rcwe4ruKrZZQKka4FzUUMut3er", "level": 8 }
		]
	}
}<|MERGE_RESOLUTION|>--- conflicted
+++ resolved
@@ -77,12 +77,9 @@
 		"disableReferenceTimestamp": 9999999999999,
 		"aggregateSignatureTimestamp": 0,
 		"increaseOnlineAccountsDifficultyTimestamp": 9999999999999,
-<<<<<<< HEAD
 		"onlineAccountMinterLevelValidationHeight": 0,
-		"selfSponsorshipAlgoV1Height": 999999999
-=======
+		"selfSponsorshipAlgoV1Height": 999999999,
 		"chatReferenceTimestamp": 0
->>>>>>> 2b6ae57a
 	},
 	"genesisInfo": {
 		"version": 4,
