package org.qortal.block;

import java.io.File;
import java.io.FileNotFoundException;
import java.io.InputStream;
import java.sql.SQLException;
import java.util.*;
import java.util.concurrent.locks.ReentrantLock;

import javax.xml.bind.JAXBContext;
import javax.xml.bind.JAXBException;
import javax.xml.bind.UnmarshalException;
import javax.xml.bind.Unmarshaller;
import javax.xml.bind.annotation.XmlAccessType;
import javax.xml.bind.annotation.XmlAccessorType;
import javax.xml.bind.annotation.adapters.XmlJavaTypeAdapter;
import javax.xml.transform.stream.StreamSource;

import org.apache.logging.log4j.LogManager;
import org.apache.logging.log4j.Logger;
import org.eclipse.persistence.exceptions.XMLMarshalException;
import org.eclipse.persistence.jaxb.JAXBContextFactory;
import org.eclipse.persistence.jaxb.UnmarshallerProperties;
import org.qortal.controller.Controller;
import org.qortal.data.block.BlockData;
import org.qortal.network.Network;
import org.qortal.repository.*;
import org.qortal.settings.Settings;
import org.qortal.utils.Base58;
import org.qortal.utils.StringLongMapXmlAdapter;

/**
 * Class representing the blockchain as a whole.
 *
 */
// All properties to be converted to JSON via JAXB
@XmlAccessorType(XmlAccessType.FIELD)
public class BlockChain {

	private static final Logger LOGGER = LogManager.getLogger(BlockChain.class);

	private static BlockChain instance = null;

	// Properties

	private boolean isTestChain = false;

	/** Transaction expiry period, starting from transaction's timestamp, in milliseconds. */
	private long transactionExpiryPeriod;

	@XmlJavaTypeAdapter(value = org.qortal.api.AmountTypeAdapter.class)
	private long unitFee;

	private int maxBytesPerUnitFee;

	/** Maximum acceptable timestamp disagreement offset in milliseconds. */
	private long blockTimestampMargin;

	/** Maximum block size, in bytes. */
	private int maxBlockSize;

	/** Whether transactions with txGroupId of NO_GROUP are allowed */
	private boolean requireGroupForApproval;

	private GenesisBlock.GenesisInfo genesisInfo;

	public enum FeatureTrigger {
		atFindNextTransactionFix,
		newBlockSigHeight,
		shareBinFix,
		rewardShareLimitTimestamp,
		calcChainWeightTimestamp,
		transactionV5Timestamp,
		transactionV6Timestamp,
		disableReferenceTimestamp;
	}

	// Custom transaction fees
	/** Unit fees by transaction timestamp */
	public static class UnitFeesByTimestamp {
		public long timestamp;
		@XmlJavaTypeAdapter(value = org.qortal.api.AmountTypeAdapter.class)
		public long fee;
	}
	private List<UnitFeesByTimestamp> nameRegistrationUnitFees;

	/** Map of which blockchain features are enabled when (height/timestamp) */
	@XmlJavaTypeAdapter(StringLongMapXmlAdapter.class)
	private Map<String, Long> featureTriggers;

	/** Whether to use legacy, broken RIPEMD160 implementation when converting public keys to addresses. */
	private boolean useBrokenMD160ForAddresses = false;

	/** Whether only one registered name is allowed per account. */
	private boolean oneNamePerAccount = false;

	/** Block rewards by block height */
	public static class RewardByHeight {
		public int height;
		@XmlJavaTypeAdapter(value = org.qortal.api.AmountTypeAdapter.class)
		public long reward;
	}
	private List<RewardByHeight> rewardsByHeight;

	/** Share of block reward/fees by account level */
	public static class AccountLevelShareBin implements Cloneable {
		public int id;
		public List<Integer> levels;
		@XmlJavaTypeAdapter(value = org.qortal.api.AmountTypeAdapter.class)
		public long share;

		public Object clone() {
			AccountLevelShareBin shareBinCopy = new AccountLevelShareBin();
			List<Integer> levelsCopy = new ArrayList<>();
			for (Integer level : this.levels) {
				levelsCopy.add(level);
			}
			shareBinCopy.id = this.id;
			shareBinCopy.levels = levelsCopy;
			shareBinCopy.share = this.share;
			return shareBinCopy;
		}
	}
	private List<AccountLevelShareBin> sharesByLevel;
	/** Generated lookup of share-bin by account level */
	private AccountLevelShareBin[] shareBinsByLevel;

	/** Share of block reward/fees to legacy QORA coin holders */
	@XmlJavaTypeAdapter(value = org.qortal.api.AmountTypeAdapter.class)
	private Long qoraHoldersShare;

	/** How many legacy QORA per 1 QORT of block reward. */
	@XmlJavaTypeAdapter(value = org.qortal.api.AmountTypeAdapter.class)
	private Long qoraPerQortReward;

	/** Minimum number of accounts before a share bin is considered activated */
	private int minAccountsToActivateShareBin;

	/** Min level at which share bin activation takes place; lower levels allow less than minAccountsPerShareBin */
	private int shareBinActivationMinLevel;

	/**
	 * Number of minted blocks required to reach next level from previous.
	 * <p>
	 * Use account's current level as index.<br>
	 * If account's level isn't valid as an index, then account's level is at maximum.
	 * <p>
	 * Example: if <tt>blocksNeededByLevel[3]</tt> is 200,<br>
	 * then level 3 accounts need to mint 200 blocks to reach level 4.
	 */
	private List<Integer> blocksNeededByLevel;

	/**
	 * Cumulative number of minted blocks required to reach next level from scratch.
	 * <p>
	 * Use target level as index. <tt>cumulativeBlocksByLevel[0]</tt> should be 0.
	 * <p>
	 * Example; if <tt>cumulativeBlocksByLevel[2</tt>] is 1800,<br>
	 * the a <b>new</b> account will need to mint 1800 blocks to reach level 2.
	 * <p>
	 * Generated just after blockchain config is parsed and validated.
	 * <p>
	 * Should NOT be present in blockchain config file!
	 */
	private List<Integer> cumulativeBlocksByLevel;

	/** Block times by block height */
	public static class BlockTimingByHeight {
		public int height;
		public long target; // ms
		public long deviation; // ms
		public double power;
	}
	private List<BlockTimingByHeight> blockTimingsByHeight;

	private int minAccountLevelToMint;
	private int minAccountLevelForBlockSubmissions;
	private int minAccountLevelToRewardShare;
	private int maxRewardSharesPerFounderMintingAccount;
	private int founderEffectiveMintingLevel;

	/** Minimum time to retain online account signatures (ms) for block validity checks. */
	private long onlineAccountSignaturesMinLifetime;
	/** Maximum time to retain online account signatures (ms) for block validity checks, to allow for clock variance. */
	private long onlineAccountSignaturesMaxLifetime;

	/** Feature trigger timestamp for ONLINE_ACCOUNTS_MODULUS time interval increase. Can't use
	 * featureTriggers because unit tests need to set this value via Reflection. */
	private long onlineAccountsModulusV2Timestamp;

<<<<<<< HEAD
	/** Feature trigger timestamp for online accounts mempow verification. Can't use featureTriggers
	 * because unit tests need to set this value via Reflection. */
	private long onlineAccountsMemoryPoWTimestamp;

=======
>>>>>>> ad4308af
	/** Max reward shares by block height */
	public static class MaxRewardSharesByTimestamp {
		public long timestamp;
		public int maxShares;
	}
	private List<MaxRewardSharesByTimestamp> maxRewardSharesByTimestamp;

	/** Settings relating to CIYAM AT feature. */
	public static class CiyamAtSettings {
		/** Fee per step/op-code executed. */
		@XmlJavaTypeAdapter(value = org.qortal.api.AmountTypeAdapter.class)
		public long feePerStep;
		/** Maximum number of steps per execution round, before AT is forced to sleep until next block. */
		public int maxStepsPerRound;
		/** How many steps for calling a function. */
		public int stepsPerFunctionCall;
		/** Roughly how many minutes per block. */
		public int minutesPerBlock;
	}
	private CiyamAtSettings ciyamAtSettings;

	// Constructors, etc.

	private BlockChain() {
	}

	public static BlockChain getInstance() {
		if (instance == null)
			// This will call BlockChain.fromJSON in turn
			Settings.getInstance(); // synchronized

		return instance;
	}

	/** Use blockchain config read from <tt>path</tt> + <tt>filename</tt>, or use resources-based default if <tt>filename</tt> is <tt>null</tt>. */
	public static void fileInstance(String path, String filename) {
		JAXBContext jc;
		Unmarshaller unmarshaller;

		try {
			// Create JAXB context aware of Settings
			jc = JAXBContextFactory.createContext(new Class[] {
				BlockChain.class, GenesisBlock.GenesisInfo.class
			}, null);

			// Create unmarshaller
			unmarshaller = jc.createUnmarshaller();

			// Set the unmarshaller media type to JSON
			unmarshaller.setProperty(UnmarshallerProperties.MEDIA_TYPE, "application/json");

			// Tell unmarshaller that there's no JSON root element in the JSON input
			unmarshaller.setProperty(UnmarshallerProperties.JSON_INCLUDE_ROOT, false);

		} catch (JAXBException e) {
			String message = "Failed to setup unmarshaller to process blockchain config file";
			LOGGER.error(message, e);
			throw new RuntimeException(message, e);
		}

		BlockChain blockchain = null;
		StreamSource jsonSource;

		if (filename != null) {
			LOGGER.info(String.format("Using blockchain config file: %s%s", path, filename));

			File jsonFile = new File(path + filename);

			if (!jsonFile.exists()) {
				String message = "Blockchain config file not found: " + path + filename;
				LOGGER.error(message);
				throw new RuntimeException(message, new FileNotFoundException(message));
			}

			jsonSource = new StreamSource(jsonFile);
		} else {
			LOGGER.info("Using default, resources-based blockchain config");

			ClassLoader classLoader = BlockChain.class.getClassLoader();
			InputStream in = classLoader.getResourceAsStream("blockchain.json");
			jsonSource = new StreamSource(in);
		}

		try  {
			// Attempt to unmarshal JSON stream to BlockChain config
			blockchain = unmarshaller.unmarshal(jsonSource, BlockChain.class).getValue();
		} catch (UnmarshalException e) {
			Throwable linkedException = e.getLinkedException();
			if (linkedException instanceof XMLMarshalException) {
				String message = ((XMLMarshalException) linkedException).getInternalException().getLocalizedMessage();

				if (message == null && linkedException.getCause() != null && linkedException.getCause().getCause() != null )
					message = linkedException.getCause().getCause().getLocalizedMessage();

				if (message == null && linkedException.getCause() != null)
					message = linkedException.getCause().getLocalizedMessage();

				if (message == null)
					message = linkedException.getLocalizedMessage();

				if (message == null)
					message = e.getLocalizedMessage();

				LOGGER.error(message);
				throw new RuntimeException(message, e);
			}

			String message = "Failed to parse blockchain config file";
			LOGGER.error(message, e);
			throw new RuntimeException(message, e);
		} catch (JAXBException e) {
			String message = "Unexpected JAXB issue while processing blockchain config file";
			LOGGER.error(message, e);
			throw new RuntimeException(message, e);
		}

		// Validate config
		blockchain.validateConfig();

		// Minor fix-up
		blockchain.fixUp();

		// Successfully read config now in effect
		instance = blockchain;

		// Pass genesis info to GenesisBlock
		GenesisBlock.newInstance(blockchain.genesisInfo);
	}

	// Getters / setters

	public boolean isTestChain() {
		return this.isTestChain;
	}

	public long getUnitFee() {
		return this.unitFee;
	}

	public int getMaxBytesPerUnitFee() {
		return this.maxBytesPerUnitFee;
	}

	public long getTransactionExpiryPeriod() {
		return this.transactionExpiryPeriod;
	}

	public long getBlockTimestampMargin() {
		return this.blockTimestampMargin;
	}

	public int getMaxBlockSize() {
		return this.maxBlockSize;
	}

	// Online accounts
	public long getOnlineAccountsModulusV2Timestamp() {
		return this.onlineAccountsModulusV2Timestamp;
	}

<<<<<<< HEAD
	public long getOnlineAccountsMemoryPoWTimestamp() {
		return this.onlineAccountsMemoryPoWTimestamp;
	}

=======
>>>>>>> ad4308af
	/** Returns true if approval-needing transaction types require a txGroupId other than NO_GROUP. */
	public boolean getRequireGroupForApproval() {
		return this.requireGroupForApproval;
	}

	public boolean getUseBrokenMD160ForAddresses() {
		return this.useBrokenMD160ForAddresses;
	}

	public boolean oneNamePerAccount() {
		return this.oneNamePerAccount;
	}

	public List<RewardByHeight> getBlockRewardsByHeight() {
		return this.rewardsByHeight;
	}

	public List<AccountLevelShareBin> getAccountLevelShareBins() {
		return this.sharesByLevel;
	}

	public AccountLevelShareBin[] getShareBinsByAccountLevel() {
		return this.shareBinsByLevel;
	}

	public List<Integer> getBlocksNeededByLevel() {
		return this.blocksNeededByLevel;
	}

	public List<Integer> getCumulativeBlocksByLevel() {
		return this.cumulativeBlocksByLevel;
	}

	public long getQoraHoldersShare() {
		return this.qoraHoldersShare;
	}

	public long getQoraPerQortReward() {
		return this.qoraPerQortReward;
	}

	public int getMinAccountsToActivateShareBin() {
		return this.minAccountsToActivateShareBin;
	}

	public int getShareBinActivationMinLevel() {
		return this.shareBinActivationMinLevel;
	}

	public int getMinAccountLevelToMint() {
		return this.minAccountLevelToMint;
	}

	public int getMinAccountLevelForBlockSubmissions() {
		return this.minAccountLevelForBlockSubmissions;
	}

	public int getMinAccountLevelToRewardShare() {
		return this.minAccountLevelToRewardShare;
	}

	public int getMaxRewardSharesPerFounderMintingAccount() {
		return this.maxRewardSharesPerFounderMintingAccount;
	}

	public int getFounderEffectiveMintingLevel() {
		return this.founderEffectiveMintingLevel;
	}

	public long getOnlineAccountSignaturesMinLifetime() {
		return this.onlineAccountSignaturesMinLifetime;
	}

	public long getOnlineAccountSignaturesMaxLifetime() {
		return this.onlineAccountSignaturesMaxLifetime;
	}

	public CiyamAtSettings getCiyamAtSettings() {
		return this.ciyamAtSettings;
	}

	// Convenience methods for specific blockchain feature triggers

	public int getAtFindNextTransactionFixHeight() {
		return this.featureTriggers.get(FeatureTrigger.atFindNextTransactionFix.name()).intValue();
	}

	public int getNewBlockSigHeight() {
		return this.featureTriggers.get(FeatureTrigger.newBlockSigHeight.name()).intValue();
	}

	public int getShareBinFixHeight() {
		return this.featureTriggers.get(FeatureTrigger.shareBinFix.name()).intValue();
	}

	public long getRewardShareLimitTimestamp() {
		return this.featureTriggers.get(FeatureTrigger.rewardShareLimitTimestamp.name()).longValue();
	}

	public long getCalcChainWeightTimestamp() {
		return this.featureTriggers.get(FeatureTrigger.calcChainWeightTimestamp.name()).longValue();
	}

	public long getTransactionV5Timestamp() {
		return this.featureTriggers.get(FeatureTrigger.transactionV5Timestamp.name()).longValue();
	}

	public long getTransactionV6Timestamp() {
		return this.featureTriggers.get(FeatureTrigger.transactionV6Timestamp.name()).longValue();
	}

	public long getDisableReferenceTimestamp() {
		return this.featureTriggers.get(FeatureTrigger.disableReferenceTimestamp.name()).longValue();
	}


	// More complex getters for aspects that change by height or timestamp

	public long getRewardAtHeight(int ourHeight) {
		// Scan through for reward at our height
		for (int i = rewardsByHeight.size() - 1; i >= 0; --i)
			if (rewardsByHeight.get(i).height <= ourHeight)
				return rewardsByHeight.get(i).reward;

		return 0;
	}

	public BlockTimingByHeight getBlockTimingByHeight(int ourHeight) {
		for (int i = blockTimingsByHeight.size() - 1; i >= 0; --i)
			if (blockTimingsByHeight.get(i).height <= ourHeight)
				return blockTimingsByHeight.get(i);

		throw new IllegalStateException(String.format("No block timing info available for height %d", ourHeight));
	}

	public long getNameRegistrationUnitFeeAtTimestamp(long ourTimestamp) {
		for (int i = nameRegistrationUnitFees.size() - 1; i >= 0; --i)
			if (nameRegistrationUnitFees.get(i).timestamp <= ourTimestamp)
				return nameRegistrationUnitFees.get(i).fee;

		// Default to system-wide unit fee
		return this.getUnitFee();
	}

	public int getMaxRewardSharesAtTimestamp(long ourTimestamp) {
		for (int i = maxRewardSharesByTimestamp.size() - 1; i >= 0; --i)
			if (maxRewardSharesByTimestamp.get(i).timestamp <= ourTimestamp)
				return maxRewardSharesByTimestamp.get(i).maxShares;

		return 0;
	}

	/** Validate blockchain config read from JSON */
	private void validateConfig() {
		if (this.genesisInfo == null)
			Settings.throwValidationError("No \"genesisInfo\" entry found in blockchain config");

		if (this.rewardsByHeight == null)
			Settings.throwValidationError("No \"rewardsByHeight\" entry found in blockchain config");

		if (this.sharesByLevel == null)
			Settings.throwValidationError("No \"sharesByLevel\" entry found in blockchain config");

		if (this.qoraHoldersShare == null)
			Settings.throwValidationError("No \"qoraHoldersShare\" entry found in blockchain config");

		if (this.qoraPerQortReward == null)
			Settings.throwValidationError("No \"qoraPerQortReward\" entry found in blockchain config");

		if (this.blocksNeededByLevel == null)
			Settings.throwValidationError("No \"blocksNeededByLevel\" entry found in blockchain config");

		if (this.blockTimingsByHeight == null)
			Settings.throwValidationError("No \"blockTimingsByHeight\" entry found in blockchain config");

		if (this.blockTimestampMargin <= 0)
			Settings.throwValidationError("Invalid \"blockTimestampMargin\" in blockchain config");

		if (this.transactionExpiryPeriod <= 0)
			Settings.throwValidationError("Invalid \"transactionExpiryPeriod\" in blockchain config");

		if (this.maxBlockSize <= 0)
			Settings.throwValidationError("Invalid \"maxBlockSize\" in blockchain config");

		if (this.minAccountLevelToRewardShare <= 0)
			Settings.throwValidationError("Invalid/missing \"minAccountLevelToRewardShare\" in blockchain config");

		if (this.founderEffectiveMintingLevel <= 0)
			Settings.throwValidationError("Invalid/missing \"founderEffectiveMintingLevel\" in blockchain config");

		if (this.ciyamAtSettings == null)
			Settings.throwValidationError("No \"ciyamAtSettings\" entry found in blockchain config");

		if (this.featureTriggers == null)
			Settings.throwValidationError("No \"featureTriggers\" entry found in blockchain config");

		// Check all featureTriggers are present
		for (FeatureTrigger featureTrigger : FeatureTrigger.values())
			if (!this.featureTriggers.containsKey(featureTrigger.name()))
				Settings.throwValidationError(String.format("Missing feature trigger \"%s\" in blockchain config", featureTrigger.name()));

		// Check block reward share bounds
		long totalShare = this.qoraHoldersShare;
		// Add share percents for account-level-based rewards
		for (AccountLevelShareBin accountLevelShareBin : this.sharesByLevel)
			totalShare += accountLevelShareBin.share;

		if (totalShare < 0 || totalShare > 1_00000000L)
			Settings.throwValidationError("Total non-founder share out of bounds (0<x<1e8)");
	}

	/** Minor normalization, cached value generation, etc. */
	private void fixUp() {
		// Calculate cumulative blocks required for each level
		int cumulativeBlocks = 0;
		this.cumulativeBlocksByLevel = new ArrayList<>(this.blocksNeededByLevel.size() + 1);
		for (int level = 0; level <= this.blocksNeededByLevel.size(); ++level) {
			this.cumulativeBlocksByLevel.add(cumulativeBlocks);

			if (level < this.blocksNeededByLevel.size())
				cumulativeBlocks += this.blocksNeededByLevel.get(level);
		}

		// Generate lookup-array for account-level share bins
		AccountLevelShareBin lastAccountLevelShareBin = this.sharesByLevel.get(this.sharesByLevel.size() - 1);
		final int lastLevel = lastAccountLevelShareBin.levels.get(lastAccountLevelShareBin.levels.size() - 1);
		this.shareBinsByLevel = new AccountLevelShareBin[lastLevel];

		for (AccountLevelShareBin accountLevelShareBin : this.sharesByLevel)
			for (int level : accountLevelShareBin.levels)
				// level 1 stored at index 0, level 2 stored at index 1, etc.
				// level 0 not allowed
				this.shareBinsByLevel[level - 1] = accountLevelShareBin;

		// Convert collections to unmodifiable form
		this.rewardsByHeight = Collections.unmodifiableList(this.rewardsByHeight);
		this.sharesByLevel = Collections.unmodifiableList(this.sharesByLevel);
		this.blocksNeededByLevel = Collections.unmodifiableList(this.blocksNeededByLevel);
		this.cumulativeBlocksByLevel = Collections.unmodifiableList(this.cumulativeBlocksByLevel);
		this.blockTimingsByHeight = Collections.unmodifiableList(this.blockTimingsByHeight);
	}

	/**
	 * Some sort of start-up/initialization/checking method.
	 * 
	 * @throws SQLException
	 */
	public static void validate() throws DataException {

		boolean isTopOnly = Settings.getInstance().isTopOnly();
		boolean archiveEnabled = Settings.getInstance().isArchiveEnabled();
		boolean canBootstrap = Settings.getInstance().getBootstrap();
		boolean needsArchiveRebuild = false;
		BlockData chainTip;

		try (final Repository repository = RepositoryManager.getRepository()) {
			chainTip = repository.getBlockRepository().getLastBlock();

			// Ensure archive is (at least partially) intact, and force a bootstrap if it isn't
			if (!isTopOnly && archiveEnabled && canBootstrap) {
				needsArchiveRebuild = (repository.getBlockArchiveRepository().fromHeight(2) == null);
				if (needsArchiveRebuild) {
					LOGGER.info("Couldn't retrieve block 2 from archive. Bootstrapping...");

					// If there are minting accounts, make sure to back them up
					// Don't backup if there are no minting accounts, as this can cause problems
					if (!repository.getAccountRepository().getMintingAccounts().isEmpty()) {
						Controller.getInstance().exportRepositoryData();
					}
				}
			}
		}

		boolean hasBlocks = (chainTip != null && chainTip.getHeight() > 1);

		if (isTopOnly && hasBlocks) {
			// Top-only mode is enabled and we have blocks, so it's possible that the genesis block has been pruned
			// It's best not to validate it, and there's no real need to
		} else {
			// Check first block is Genesis Block
			if (!isGenesisBlockValid() || needsArchiveRebuild) {
				try {
					rebuildBlockchain();

				} catch (InterruptedException e) {
					throw new DataException(String.format("Interrupted when trying to rebuild blockchain: %s", e.getMessage()));
				}
			}
		}

		// We need to create a new connection, as the previous repository and its connections may be been
		// closed by rebuildBlockchain() if a bootstrap was applied
		try (final Repository repository = RepositoryManager.getRepository()) {
			repository.checkConsistency();

			// Set the number of blocks to validate based on the pruned state of the chain
			// If pruned, subtract an extra 10 to allow room for error
			int blocksToValidate = (isTopOnly || archiveEnabled) ? Settings.getInstance().getPruneBlockLimit() - 10 : 1440;

			int startHeight = Math.max(repository.getBlockRepository().getBlockchainHeight() - blocksToValidate, 1);
			BlockData detachedBlockData = repository.getBlockRepository().getDetachedBlockSignature(startHeight);

			if (detachedBlockData != null) {
				LOGGER.error(String.format("Block %d's reference does not match any block's signature",
						detachedBlockData.getHeight()));
				LOGGER.error(String.format("Your chain may be invalid and you should consider bootstrapping" +
						" or re-syncing from genesis."));
			}
		}
	}

	/**
	 * More thorough blockchain validation method. Useful for validating bootstraps.
	 * A DataException is thrown if anything is invalid.
	 *
	 * @throws DataException
	 */
	public static void validateAllBlocks() throws DataException {
		try (final Repository repository = RepositoryManager.getRepository()) {
			BlockData chainTip = repository.getBlockRepository().getLastBlock();
			final int chainTipHeight = chainTip.getHeight();
			final int oldestBlock = 1; // TODO: increase if in pruning mode
			byte[] lastReference = null;

			for (int height = chainTipHeight; height > oldestBlock; height--) {
				BlockData blockData = repository.getBlockRepository().fromHeight(height);
				if (blockData == null) {
					blockData = repository.getBlockArchiveRepository().fromHeight(height);
				}

				if (blockData == null) {
					String error = String.format("Missing block at height %d", height);
					LOGGER.error(error);
					throw new DataException(error);
				}

				if (height != chainTipHeight) {
					// Check reference
					if (!Arrays.equals(blockData.getSignature(), lastReference)) {
						String error = String.format("Invalid reference for block at height %d: %s (should be %s)",
								height, Base58.encode(blockData.getReference()), Base58.encode(lastReference));
						LOGGER.error(error);
						throw new DataException(error);
					}
				}

				lastReference = blockData.getReference();
			}
		}
	}

	private static boolean isGenesisBlockValid() {
		try (final Repository repository = RepositoryManager.getRepository()) {
			BlockRepository blockRepository = repository.getBlockRepository();

			int blockchainHeight = blockRepository.getBlockchainHeight();
			if (blockchainHeight < 1)
				return false;

			BlockData blockData = blockRepository.fromHeight(1);
			if (blockData == null)
				return false;

			return GenesisBlock.isGenesisBlock(blockData);
		} catch (DataException e) {
			return false;
		}
	}

	private static void rebuildBlockchain() throws DataException, InterruptedException {
		boolean shouldBootstrap = Settings.getInstance().getBootstrap();
		if (shouldBootstrap) {
			// Settings indicate that we should apply a bootstrap rather than rebuilding and syncing from genesis
			Bootstrap bootstrap = new Bootstrap();
			bootstrap.startImport();
			return;
		}

		// (Re)build repository
		if (!RepositoryManager.wasPristineAtOpen())
			RepositoryManager.rebuild();

		try (final Repository repository = RepositoryManager.getRepository()) {
			GenesisBlock genesisBlock = GenesisBlock.getInstance(repository);

			// Add Genesis Block to blockchain
			genesisBlock.process();

			repository.saveChanges();

			// Give Network a chance to install initial seed peers
			Network.installInitialPeers(repository);
		}
	}

	public static boolean orphan(int targetHeight) throws DataException {
		ReentrantLock blockchainLock = Controller.getInstance().getBlockchainLock();
		if (!blockchainLock.tryLock())
			return false;

		try {
			try (final Repository repository = RepositoryManager.getRepository()) {
				int height = repository.getBlockRepository().getBlockchainHeight();
				BlockData orphanBlockData = repository.getBlockRepository().fromHeight(height);

				while (height > targetHeight) {
					LOGGER.info(String.format("Forcably orphaning block %d", height));

					Block block = new Block(repository, orphanBlockData);
					block.orphan();

					repository.saveChanges();

					--height;
					orphanBlockData = repository.getBlockRepository().fromHeight(height);

					repository.discardChanges(); // clear transaction status to prevent deadlocks
					Controller.getInstance().onOrphanedBlock(orphanBlockData);
				}

				return true;
			}
		} finally {
			blockchainLock.unlock();
		}
	}

}<|MERGE_RESOLUTION|>--- conflicted
+++ resolved
@@ -188,13 +188,10 @@
 	 * featureTriggers because unit tests need to set this value via Reflection. */
 	private long onlineAccountsModulusV2Timestamp;
 
-<<<<<<< HEAD
 	/** Feature trigger timestamp for online accounts mempow verification. Can't use featureTriggers
 	 * because unit tests need to set this value via Reflection. */
 	private long onlineAccountsMemoryPoWTimestamp;
 
-=======
->>>>>>> ad4308af
 	/** Max reward shares by block height */
 	public static class MaxRewardSharesByTimestamp {
 		public long timestamp;
@@ -355,13 +352,10 @@
 		return this.onlineAccountsModulusV2Timestamp;
 	}
 
-<<<<<<< HEAD
 	public long getOnlineAccountsMemoryPoWTimestamp() {
 		return this.onlineAccountsMemoryPoWTimestamp;
 	}
 
-=======
->>>>>>> ad4308af
 	/** Returns true if approval-needing transaction types require a txGroupId other than NO_GROUP. */
 	public boolean getRequireGroupForApproval() {
 		return this.requireGroupForApproval;
