package org.qortal.block;

import static java.util.Arrays.stream;
import static java.util.stream.Collectors.toMap;

import java.math.BigDecimal;
import java.math.BigInteger;
import java.math.RoundingMode;
import java.util.ArrayList;
import java.util.Arrays;
import java.util.HashMap;
import java.util.List;
import java.util.Map;
import java.util.function.Function;
import java.util.function.Predicate;
import java.util.stream.Collectors;

import org.apache.logging.log4j.LogManager;
import org.apache.logging.log4j.Logger;
import org.qortal.account.Account;
import org.qortal.account.AccountRefCache;
import org.qortal.account.PrivateKeyAccount;
import org.qortal.account.PublicKeyAccount;
import org.qortal.asset.Asset;
import org.qortal.at.AT;
import org.qortal.block.BlockChain.BlockTimingByHeight;
import org.qortal.block.BlockChain.ShareByLevel;
import org.qortal.controller.Controller;
import org.qortal.crypto.Crypto;
import org.qortal.data.account.AccountBalanceData;
import org.qortal.data.account.AccountData;
import org.qortal.data.account.QortFromQoraData;
import org.qortal.data.account.RewardShareData;
import org.qortal.data.at.ATData;
import org.qortal.data.at.ATStateData;
import org.qortal.data.block.BlockData;
import org.qortal.data.block.BlockSummaryData;
import org.qortal.data.block.BlockTransactionData;
import org.qortal.data.network.OnlineAccountData;
import org.qortal.data.transaction.TransactionData;
import org.qortal.repository.ATRepository;
import org.qortal.repository.DataException;
import org.qortal.repository.Repository;
import org.qortal.repository.TransactionRepository;
import org.qortal.transaction.AtTransaction;
import org.qortal.transaction.Transaction;
import org.qortal.transaction.Transaction.ApprovalStatus;
import org.qortal.transaction.Transaction.TransactionType;
import org.qortal.transform.TransformationException;
import org.qortal.transform.Transformer;
import org.qortal.transform.block.BlockTransformer;
import org.qortal.transform.transaction.TransactionTransformer;
import org.qortal.utils.Amounts;
import org.qortal.utils.Base58;
import org.qortal.utils.NTP;
import org.roaringbitmap.IntIterator;

import com.google.common.primitives.Bytes;
import com.google.common.primitives.Longs;

import io.druid.extendedset.intset.ConciseSet;

public class Block {

	// Validation results
	public enum ValidationResult {
		OK(1),
		REFERENCE_MISSING(10),
		PARENT_DOES_NOT_EXIST(11),
		BLOCKCHAIN_NOT_EMPTY(12),
		PARENT_HAS_EXISTING_CHILD(13),
		TIMESTAMP_OLDER_THAN_PARENT(20),
		TIMESTAMP_IN_FUTURE(21),
		TIMESTAMP_MS_INCORRECT(22),
		TIMESTAMP_TOO_SOON(23),
		TIMESTAMP_INCORRECT(24),
		VERSION_INCORRECT(30),
		FEATURE_NOT_YET_RELEASED(31),
		MINTER_NOT_ACCEPTED(41),
		GENESIS_TRANSACTIONS_INVALID(50),
		TRANSACTION_TIMESTAMP_INVALID(51),
		TRANSACTION_INVALID(52),
		TRANSACTION_PROCESSING_FAILED(53),
		TRANSACTION_ALREADY_PROCESSED(54),
		TRANSACTION_NEEDS_APPROVAL(55),
		AT_STATES_MISMATCH(61),
		ONLINE_ACCOUNTS_INVALID(70),
		ONLINE_ACCOUNT_UNKNOWN(71),
		ONLINE_ACCOUNT_SIGNATURES_MISSING(72),
		ONLINE_ACCOUNT_SIGNATURES_MALFORMED(73),
		ONLINE_ACCOUNT_SIGNATURE_INCORRECT(74);

		public final int value;

		private static final Map<Integer, ValidationResult> map = stream(ValidationResult.values()).collect(toMap(result -> result.value, result -> result));

		ValidationResult(int value) {
			this.value = value;
		}

		public static ValidationResult valueOf(int value) {
			return map.get(value);
		}
	}

	// Properties
	protected Repository repository;
	protected BlockData blockData;
	protected PublicKeyAccount minter;

	// Other properties
	private static final Logger LOGGER = LogManager.getLogger(Block.class);

	/** Number of left-shifts to apply to block's online accounts count when calculating block's weight. */
	private static final int ACCOUNTS_COUNT_SHIFT = Transformer.PUBLIC_KEY_LENGTH * 8;
	/** Number of left-shifts to apply to previous block's weight when calculating a chain's weight. */
	private static final int CHAIN_WEIGHT_SHIFT = 8;

	/** Sorted list of transactions attached to this block */
	protected List<Transaction> transactions;

	/** Remote/imported/loaded AT states */
	protected List<ATStateData> atStates;
	/** Locally-generated AT states */
	protected List<ATStateData> ourAtStates;
	/** Locally-generated AT fees */
	protected long ourAtFees; // Generated locally

	/** Lazy-instantiated expanded info on block's online accounts. */
	static class ExpandedAccount {
		private final Repository repository;

		private final RewardShareData rewardShareData;
		private final int sharePercent;
		private final boolean isRecipientAlsoMinter;

		private final Account mintingAccount;
		private final AccountData mintingAccountData;
		private final boolean isMinterFounder;

		private final Account recipientAccount;
		private final AccountData recipientAccountData;
		private final boolean isRecipientFounder;

		ExpandedAccount(Repository repository, int accountIndex) throws DataException {
			this.repository = repository;
			this.rewardShareData = repository.getAccountRepository().getRewardShareByIndex(accountIndex);
			this.sharePercent = this.rewardShareData.getSharePercent();

			this.mintingAccount = new Account(repository, this.rewardShareData.getMinter());
			this.mintingAccountData = repository.getAccountRepository().getAccount(this.mintingAccount.getAddress());
			this.isMinterFounder = Account.isFounder(mintingAccountData.getFlags());

			this.isRecipientAlsoMinter = this.rewardShareData.getRecipient().equals(this.mintingAccount.getAddress());

			if (this.isRecipientAlsoMinter) {
				// Self-share: minter is also recipient
				this.recipientAccount = this.mintingAccount;
				this.recipientAccountData = this.mintingAccountData;
				this.isRecipientFounder = this.isMinterFounder;
			} else {
				// Recipient differs from minter
				this.recipientAccount = new Account(repository, this.rewardShareData.getRecipient());
				this.recipientAccountData = repository.getAccountRepository().getAccount(this.recipientAccount.getAddress());
				this.isRecipientFounder = Account.isFounder(recipientAccountData.getFlags());
			}
		}

		/**
		 * Returns share bin for expanded account.
		 * <p>
		 * This is a method, not a final variable, because account's level can change between construction and call,
		 * e.g. during Block.process() where account levels are bumped right before Block.distributeBlockReward().
		 * 
		 *  @return share "bin" (index into BlockShareByLevel blockchain config, so 0+), or -1 if no bin found
		 */
		int getShareBin() {
			if (this.isMinterFounder)
				return -1;

			final List<ShareByLevel> sharesByLevel = BlockChain.getInstance().getBlockSharesByLevel();
			final int accountLevel = this.mintingAccountData.getLevel();

			for (int s = 0; s < sharesByLevel.size(); ++s)
				if (sharesByLevel.get(s).levels.contains(accountLevel))
					return s;

			return -1;
		}

		void distribute(long accountAmount) throws DataException {
			if (this.isRecipientAlsoMinter) {
				// minter & recipient the same - simpler case
				LOGGER.trace(() -> String.format("Minter/recipient account %s share: %s", this.mintingAccount.getAddress(), Amounts.prettyAmount(accountAmount)));
				if (accountAmount != 0)
					this.repository.getAccountRepository().modifyAssetBalance(this.mintingAccount.getAddress(), Asset.QORT, accountAmount);
			} else {
				// minter & recipient different - extra work needed
				long recipientAmount = (accountAmount * this.sharePercent) / 100L / 100L; // because scaled by 2dp and 'percent' means "per 100"
				long minterAmount = accountAmount - recipientAmount;

				LOGGER.trace(() -> String.format("Minter account %s share: %s", this.mintingAccount.getAddress(), Amounts.prettyAmount(minterAmount)));
				if (minterAmount != 0)
					this.repository.getAccountRepository().modifyAssetBalance(this.mintingAccount.getAddress(), Asset.QORT, minterAmount);

				LOGGER.trace(() -> String.format("Recipient account %s share: %s", this.recipientAccount.getAddress(), Amounts.prettyAmount(recipientAmount)));
				if (recipientAmount != 0)
					this.repository.getAccountRepository().modifyAssetBalance(this.recipientAccount.getAddress(), Asset.QORT, recipientAmount);
			}
		}
	}
	/** Always use getExpandedAccounts() to access this, as it's lazy-instantiated. */
	private List<ExpandedAccount> cachedExpandedAccounts = null;

	// Other useful constants

	private static final BigInteger MAX_DISTANCE;
	static {
		byte[] maxValue = new byte[Transformer.PUBLIC_KEY_LENGTH];
		Arrays.fill(maxValue, (byte) 0xFF);
		MAX_DISTANCE = new BigInteger(1, maxValue);
	}

	public static final ConciseSet EMPTY_ONLINE_ACCOUNTS = new ConciseSet();

	// Constructors

	/**
	 * Constructs new Block without loading transactions and AT states.
	 * <p>
	 * Transactions and AT states are loaded on first call to getTransactions() or getATStates() respectively.
	 * 
	 * @param repository
	 * @param blockData
	 */
	public Block(Repository repository, BlockData blockData) {
		this.repository = repository;
		this.blockData = blockData;
		this.minter = new PublicKeyAccount(repository, blockData.getMinterPublicKey());
	}

	/**
	 * Constructs new Block using passed transaction and AT states.
	 * <p>
	 * This constructor typically used when receiving a serialized block over the network.
	 * 
	 * @param repository
	 * @param blockData
	 * @param transactions
	 * @param atStates
	 */
	public Block(Repository repository, BlockData blockData, List<TransactionData> transactions, List<ATStateData> atStates) {
		this(repository, blockData);

		this.transactions = new ArrayList<>();

		long totalFees = 0;

		// We have to sum fees too
		for (TransactionData transactionData : transactions) {
			this.transactions.add(Transaction.fromData(repository, transactionData));
			totalFees += transactionData.getFee();
		}

		this.atStates = atStates;
		for (ATStateData atState : atStates)
			totalFees += atState.getFees();

		this.blockData.setTotalFees(totalFees);
	}

	/**
	 * Constructs new Block with empty transaction list, using passed minter account.
	 * 
	 * @param repository
	 * @param blockData
	 * @param minter
	 */
	private Block(Repository repository, BlockData blockData, PrivateKeyAccount minter) {
		this(repository, blockData);

		this.minter = minter;
		this.transactions = new ArrayList<>();
	}

	/**
	 * Mints new Block with basic, initial values.
	 * <p>
	 * This constructor typically used when minting a new block.
	 * <p>
	 * Note that CIYAM ATs will be executed and AT-Transactions prepended to this block, along with AT state data and fees.
	 * 
	 * @param repository
	 * @param parentBlockData
	 * @param minter
	 * @throws DataException
	 */
	public static Block mint(Repository repository, BlockData parentBlockData, PrivateKeyAccount minter) throws DataException {
		Block parentBlock = new Block(repository, parentBlockData);

		int version = parentBlock.getNextBlockVersion();
		byte[] reference = parentBlockData.getSignature();

		// Fetch our list of online accounts
		List<OnlineAccountData> onlineAccounts = Controller.getInstance().getOnlineAccounts();
		if (onlineAccounts.isEmpty())
			throw new IllegalStateException("No online accounts - not even our own?");

		// Find newest online accounts timestamp
		long onlineAccountsTimestamp = 0;
		for (OnlineAccountData onlineAccountData : onlineAccounts) {
			if (onlineAccountData.getTimestamp() > onlineAccountsTimestamp)
				onlineAccountsTimestamp = onlineAccountData.getTimestamp();
		}

		// Map using index into sorted list of reward-shares as key
		Map<Integer, OnlineAccountData> indexedOnlineAccounts = new HashMap<>();
		for (OnlineAccountData onlineAccountData : onlineAccounts) {
			// Disregard online accounts with different timestamps
			if (onlineAccountData.getTimestamp() != onlineAccountsTimestamp)
				continue;

			int accountIndex = repository.getAccountRepository().getRewardShareIndex(onlineAccountData.getPublicKey());
			indexedOnlineAccounts.put(accountIndex, onlineAccountData);
		}
		List<Integer> accountIndexes = new ArrayList<>(indexedOnlineAccounts.keySet());
		accountIndexes.sort(null);

		// Convert to compressed integer set
		ConciseSet onlineAccountsSet = new ConciseSet();
		onlineAccountsSet = onlineAccountsSet.convert(accountIndexes);
		byte[] encodedOnlineAccounts = BlockTransformer.encodeOnlineAccounts(onlineAccountsSet);
		int onlineAccountsCount = onlineAccountsSet.size();

		// Concatenate online account timestamp signatures (in correct order)
		byte[] onlineAccountsSignatures = new byte[onlineAccountsCount * Transformer.SIGNATURE_LENGTH];
		for (int i = 0; i < onlineAccountsCount; ++i) {
			Integer accountIndex = accountIndexes.get(i);
			OnlineAccountData onlineAccountData = indexedOnlineAccounts.get(accountIndex);
			System.arraycopy(onlineAccountData.getSignature(), 0, onlineAccountsSignatures, i * Transformer.SIGNATURE_LENGTH, Transformer.SIGNATURE_LENGTH);
		}

		byte[] minterSignature;
		try {
			minterSignature = minter.sign(BlockTransformer.getBytesForMinterSignature(parentBlockData.getMinterSignature(), minter, encodedOnlineAccounts));
		} catch (TransformationException e) {
			throw new DataException("Unable to calculate next block minter signature", e);
		}

		// Qortal: minter is always a reward-share, so find actual minter and get their effective minting level
		int minterLevel = Account.getRewardShareEffectiveMintingLevel(repository, minter.getPublicKey());
		if (minterLevel == 0)
			throw new IllegalStateException("Minter effective level returned zero?");

		long timestamp = calcTimestamp(parentBlockData, minter.getPublicKey(), minterLevel);

		int transactionCount = 0;
		byte[] transactionsSignature = null;
		int height = parentBlockData.getHeight() + 1;

		int atCount = 0;
		long atFees = 0;
		long totalFees = 0;

		// This instance used for AT processing
		BlockData preAtBlockData = new BlockData(version, reference, transactionCount, totalFees, transactionsSignature, height, timestamp,
				minter.getPublicKey(), minterSignature, atCount, atFees,
				encodedOnlineAccounts, onlineAccountsCount, onlineAccountsTimestamp, onlineAccountsSignatures);

		Block newBlock = new Block(repository, preAtBlockData, minter);

		// Requires blockData and transactions, sets ourAtStates and ourAtFees
		newBlock.executeATs();

		atCount = newBlock.ourAtStates.size();
		newBlock.atStates = newBlock.ourAtStates;
		atFees = newBlock.ourAtFees;
		totalFees = atFees;

		// Rebuild blockData using post-AT-execute data
		newBlock.blockData = new BlockData(version, reference, transactionCount, totalFees, transactionsSignature, height, timestamp,
				minter.getPublicKey(), minterSignature, atCount, atFees,
				encodedOnlineAccounts, onlineAccountsCount, onlineAccountsTimestamp, onlineAccountsSignatures);

		return newBlock;
	}

	/**
	 * Mints new block using this block as template, but with different minting account.
	 * <p>
	 * NOTE: uses the same transactions list, AT states, etc.
	 * 
	 * @param minter
	 * @return
	 * @throws DataException
	 */
	public Block remint(PrivateKeyAccount minter) throws DataException {
		Block newBlock = new Block(this.repository, this.blockData);
		newBlock.minter = minter;

		BlockData parentBlockData = this.getParent();

		// Copy AT state data
		newBlock.ourAtStates = this.ourAtStates;
		newBlock.atStates = newBlock.ourAtStates;
		newBlock.ourAtFees = this.ourAtFees;

		// Calculate new block timestamp
		int version = this.blockData.getVersion();
		byte[] reference = this.blockData.getReference();

		byte[] minterSignature;
		try {
			minterSignature = minter.sign(BlockTransformer.getBytesForMinterSignature(parentBlockData.getMinterSignature(), minter, this.blockData.getEncodedOnlineAccounts()));
		} catch (TransformationException e) {
			throw new DataException("Unable to calculate next block's minter signature", e);
		}

		// Qortal: minter is always a reward-share, so find actual minter and get their effective minting level
		int minterLevel = Account.getRewardShareEffectiveMintingLevel(repository, minter.getPublicKey());
		if (minterLevel == 0)
			throw new IllegalStateException("Minter effective level returned zero?");

		long timestamp = calcTimestamp(parentBlockData, minter.getPublicKey(), minterLevel);

		newBlock.transactions = this.transactions;
		int transactionCount = this.blockData.getTransactionCount();
		long totalFees = this.blockData.getTotalFees();
		byte[] transactionsSignature = null; // We'll calculate this later
		Integer height = this.blockData.getHeight();

		int atCount = newBlock.ourAtStates.size();
		long atFees = newBlock.ourAtFees;

		byte[] encodedOnlineAccounts = this.blockData.getEncodedOnlineAccounts();
		int onlineAccountsCount = this.blockData.getOnlineAccountsCount();
		Long onlineAccountsTimestamp = this.blockData.getOnlineAccountsTimestamp();
		byte[] onlineAccountsSignatures = this.blockData.getOnlineAccountsSignatures();

		newBlock.blockData = new BlockData(version, reference, transactionCount, totalFees, transactionsSignature, height, timestamp,
				minter.getPublicKey(), minterSignature, atCount, atFees, encodedOnlineAccounts, onlineAccountsCount, onlineAccountsTimestamp, onlineAccountsSignatures);

		// Resign to update transactions signature
		newBlock.sign();

		return newBlock;
	}

	// Getters/setters

	public BlockData getBlockData() {
		return this.blockData;
	}

	public PublicKeyAccount getMinter() {
		return this.minter;
	}

	// More information

	/**
	 * Return composite block signature (minterSignature + transactionsSignature).
	 * 
	 * @return byte[], or null if either component signature is null.
	 */
	public byte[] getSignature() {
		if (this.blockData.getMinterSignature() == null || this.blockData.getTransactionsSignature() == null)
			return null;

		return Bytes.concat(this.blockData.getMinterSignature(), this.blockData.getTransactionsSignature());
	}

	/**
	 * Return the next block's version.
	 * <p>
	 * We're starting with version 4 as a nod to being newer than successor Qora,
	 * whose latest block version was 3.
	 * 
	 * @return 1, 2, 3 or 4
	 */
	public int getNextBlockVersion() {
		if (this.blockData.getHeight() == null)
			throw new IllegalStateException("Can't determine next block's version as this block has no height set");

		return 4;
	}

	/**
	 * Return block's transactions.
	 * <p>
	 * If the block was loaded from repository then it's possible this method will call the repository to fetch the transactions if not done already.
	 * 
	 * @return
	 * @throws DataException
	 */
	public List<Transaction> getTransactions() throws DataException {
		// Already loaded?
		if (this.transactions != null)
			return this.transactions;

		// Allocate cache for results
		List<TransactionData> transactionsData = this.repository.getBlockRepository().getTransactionsFromSignature(this.blockData.getSignature());

		long nonAtTransactionCount = transactionsData.stream().filter(transactionData -> transactionData.getType() != TransactionType.AT).count();

		// The number of non-AT transactions fetched from repository should correspond with Block's transactionCount
		if (nonAtTransactionCount != this.blockData.getTransactionCount())
			throw new IllegalStateException("Block's transactions from repository do not match block's transaction count");

		this.transactions = new ArrayList<>();

		for (TransactionData transactionData : transactionsData)
			this.transactions.add(Transaction.fromData(this.repository, transactionData));

		return this.transactions;
	}

	/**
	 * Return block's AT states.
	 * <p>
	 * If the block was loaded from repository then it's possible this method will call the repository to fetch the AT states if not done already.
	 * <p>
	 * <b>Note:</b> AT states fetched from repository only contain summary info, not actual data like serialized state data or AT creation timestamps!
	 * 
	 * @return
	 * @throws DataException
	 */
	public List<ATStateData> getATStates() throws DataException {
		// Already loaded?
		if (this.atStates != null)
			return this.atStates;

		// If loading from repository, this block must have a height
		if (this.blockData.getHeight() == null)
			throw new IllegalStateException("Can't fetch block's AT states from repository without a block height");

		// Allocate cache for results
		List<ATStateData> atStateData = this.repository.getATRepository().getBlockATStatesAtHeight(this.blockData.getHeight());

		// The number of non-initial AT states fetched from repository should correspond with Block's atCount.
		// We exclude initial AT states created by processing DEPLOY_AT transactions as they are never serialized and so not included in block's AT count.
		int nonInitialCount = (int) atStateData.stream().filter(atState -> !atState.isInitial()).count();
		if (nonInitialCount != this.blockData.getATCount())
			throw new IllegalStateException("Block's AT states from repository do not match block's AT count");

		this.atStates = atStateData;

		return this.atStates;
	}

	/**
	 * Return expanded info on block's online accounts.
	 * <p>
	 * @throws DataException
	 */
	public List<ExpandedAccount> getExpandedAccounts() throws DataException {
		if (this.cachedExpandedAccounts != null)
			return this.cachedExpandedAccounts;

		ConciseSet accountIndexes = BlockTransformer.decodeOnlineAccounts(this.blockData.getEncodedOnlineAccounts());
		List<ExpandedAccount> expandedAccounts = new ArrayList<>();

		IntIterator iterator = accountIndexes.iterator();
		while (iterator.hasNext()) {
			int accountIndex = iterator.next();

			ExpandedAccount accountInfo = new ExpandedAccount(repository, accountIndex);
			expandedAccounts.add(accountInfo);
		}

		this.cachedExpandedAccounts = expandedAccounts;

		return this.cachedExpandedAccounts;
	}

	// Navigation

	/**
	 * Load parent block's data from repository via this block's reference.
	 * 
	 * @return parent's BlockData, or null if no parent found
	 * @throws DataException
	 */
	public BlockData getParent() throws DataException {
		byte[] reference = this.blockData.getReference();
		if (reference == null)
			return null;

		return this.repository.getBlockRepository().fromSignature(reference);
	}

	/**
	 * Load child block's data from repository via this block's signature.
	 * 
	 * @return child's BlockData, or null if no parent found
	 * @throws DataException
	 */
	public BlockData getChild() throws DataException {
		byte[] signature = this.blockData.getSignature();
		if (signature == null)
			return null;

		return this.repository.getBlockRepository().fromReference(signature);
	}

	// Processing

	/**
	 * Add a transaction to the block.
	 * <p>
	 * Used when constructing a new block during minting.
	 * <p>
	 * Requires block's {@code minter} being a {@code PrivateKeyAccount} so block's transactions signature can be recalculated.
	 * 
	 * @param transactionData
	 * @return true if transaction successfully added to block, false otherwise
	 * @throws IllegalStateException
	 *             if block's {@code minter} is not a {@code PrivateKeyAccount}.
	 */
	public boolean addTransaction(TransactionData transactionData) {
		// Can't add to transactions if we haven't loaded existing ones yet
		if (this.transactions == null)
			throw new IllegalStateException("Attempted to add transaction to partially loaded database Block");

		if (!(this.minter instanceof PrivateKeyAccount))
			throw new IllegalStateException("Block's minter is not PrivateKeyAccount - can't sign!");

		if (this.blockData.getMinterSignature() == null)
			throw new IllegalStateException("Cannot calculate transactions signature as block has no minter signature");

		// Already added? (Check using signature)
		if (this.transactions.stream().anyMatch(transaction -> Arrays.equals(transaction.getTransactionData().getSignature(), transactionData.getSignature())))
			return true;

		// Check there is space in block
		try {
			if (BlockTransformer.getDataLength(this) + TransactionTransformer.getDataLength(transactionData) > BlockChain.getInstance().getMaxBlockSize())
				return false;
		} catch (TransformationException e) {
			return false;
		}

		// Add to block
		this.transactions.add(Transaction.fromData(this.repository, transactionData));

		// Re-sort
		this.transactions.sort(Transaction.getComparator());

		// Update transaction count
		this.blockData.setTransactionCount(this.blockData.getTransactionCount() + 1);

		// Update totalFees
		this.blockData.setTotalFees(this.blockData.getTotalFees() + transactionData.getFee());

		// We've added a transaction, so recalculate transactions signature
		calcTransactionsSignature();

		return true;
	}

	/**
	 * Remove a transaction from the block.
	 * <p>
	 * Used when constructing a new block during minting.
	 * <p>
	 * Requires block's {@code minter} being a {@code PrivateKeyAccount} so block's transactions signature can be recalculated.
	 * 
	 * @param transactionData
	 * @throws IllegalStateException
	 *             if block's {@code minter} is not a {@code PrivateKeyAccount}.
	 */
	public void deleteTransaction(TransactionData transactionData) {
		// Can't add to transactions if we haven't loaded existing ones yet
		if (this.transactions == null)
			throw new IllegalStateException("Attempted to add transaction to partially loaded database Block");

		if (!(this.minter instanceof PrivateKeyAccount))
			throw new IllegalStateException("Block's minter is not a PrivateKeyAccount - can't sign!");

		if (this.blockData.getMinterSignature() == null)
			throw new IllegalStateException("Cannot calculate transactions signature as block has no minter signature");

		// Attempt to remove from block (Check using signature)
		boolean wasElementRemoved = this.transactions.removeIf(transaction -> Arrays.equals(transaction.getTransactionData().getSignature(), transactionData.getSignature()));
		if (!wasElementRemoved)
			// Wasn't there - nothing more to do
			return;

		// Re-sort
		this.transactions.sort(Transaction.getComparator());

		// Update transaction count
		this.blockData.setTransactionCount(this.blockData.getTransactionCount() - 1);

		// Update totalFees
		this.blockData.setTotalFees(this.blockData.getTotalFees() - transactionData.getFee());

		// We've removed a transaction, so recalculate transactions signature
		calcTransactionsSignature();
	}

	/**
	 * Recalculate block's minter signature.
	 * <p>
	 * Requires block's {@code minter} being a {@code PrivateKeyAccount}.
	 * <p>
	 * Minter signature is made by the minter signing the following data:
	 * <p>
	 * previous block's minter signature + minter's public key + (encoded) online-accounts data
	 * <p>
	 * (Previous block's minter signature is extracted from this block's reference).
	 * 
	 * @throws IllegalStateException
	 *             if block's {@code minter} is not a {@code PrivateKeyAccount}.
	 * @throws RuntimeException
	 *             if somehow the minter signature cannot be calculated
	 */
	protected void calcMinterSignature() {
		if (!(this.minter instanceof PrivateKeyAccount))
			throw new IllegalStateException("Block's minter is not a PrivateKeyAccount - can't sign!");

		try {
			this.blockData.setMinterSignature(((PrivateKeyAccount) this.minter).sign(BlockTransformer.getBytesForMinterSignature(this.blockData)));
		} catch (TransformationException e) {
			throw new RuntimeException("Unable to calculate block's minter signature", e);
		}
	}

	/**
	 * Recalculate block's transactions signature.
	 * <p>
	 * Requires block's {@code minter} being a {@code PrivateKeyAccount}.
	 * 
	 * @throws IllegalStateException
	 *             if block's {@code minter} is not a {@code PrivateKeyAccount}.
	 * @throws RuntimeException
	 *             if somehow the transactions signature cannot be calculated
	 */
	protected void calcTransactionsSignature() {
		if (!(this.minter instanceof PrivateKeyAccount))
			throw new IllegalStateException("Block's minter is not a PrivateKeyAccount - can't sign!");

		try {
			this.blockData.setTransactionsSignature(((PrivateKeyAccount) this.minter).sign(BlockTransformer.getBytesForTransactionsSignature(this)));
		} catch (TransformationException e) {
			throw new RuntimeException("Unable to calculate block's transactions signature", e);
		}
	}

	public static byte[] calcIdealMinterPublicKey(int parentBlockHeight, byte[] parentBlockSignature) {
		return Crypto.digest(Bytes.concat(Longs.toByteArray(parentBlockHeight), parentBlockSignature));
	}

	public static byte[] calcHeightPerturbedPublicKey(int height, byte[] publicKey) {
		return Crypto.digest(Bytes.concat(Longs.toByteArray(height), publicKey));
	}

	public static BigInteger calcKeyDistance(int parentHeight, byte[] parentBlockSignature, byte[] publicKey, int accountLevel) {
		byte[] idealKey = calcIdealMinterPublicKey(parentHeight, parentBlockSignature);
		byte[] perturbedKey = calcHeightPerturbedPublicKey(parentHeight + 1, publicKey);

		return MAX_DISTANCE.subtract(new BigInteger(idealKey).subtract(new BigInteger(perturbedKey)).abs()).divide(BigInteger.valueOf(accountLevel));
	}

	public static BigInteger calcBlockWeight(int parentHeight, byte[] parentBlockSignature, BlockSummaryData blockSummaryData) {
		BigInteger keyDistance = calcKeyDistance(parentHeight, parentBlockSignature, blockSummaryData.getMinterPublicKey(), blockSummaryData.getMinterLevel());
		return BigInteger.valueOf(blockSummaryData.getOnlineAccountsCount()).shiftLeft(ACCOUNTS_COUNT_SHIFT).add(keyDistance);
	}

	public static BigInteger calcChainWeight(int commonBlockHeight, byte[] commonBlockSignature, List<BlockSummaryData> blockSummaries) {
		BigInteger cumulativeWeight = BigInteger.ZERO;
		int parentHeight = commonBlockHeight;
		byte[] parentBlockSignature = commonBlockSignature;

		for (BlockSummaryData blockSummaryData : blockSummaries) {
			cumulativeWeight = cumulativeWeight.shiftLeft(CHAIN_WEIGHT_SHIFT).add(calcBlockWeight(parentHeight, parentBlockSignature, blockSummaryData));
			parentHeight = blockSummaryData.getHeight();
			parentBlockSignature = blockSummaryData.getSignature();
		}

		return cumulativeWeight;
	}

	/**
	 * Returns timestamp based on previous block and this block's minter.
	 * <p>
	 * Uses distance of this block's minter from 'ideal' minter,
	 * along with min to max target block periods,
	 * added to previous block's timestamp.
	 * <p>
	 * Example:<br>
	 * This block's minter is 20% of max distance from 'ideal' minter.<br>
	 * Min/Max block periods are 30s and 90s respectively.<br>
	 * 20% of (90s - 30s) is 12s<br>
	 * So this block's timestamp is previous block's timestamp + 30s + 12s.
	 */
	public static long calcTimestamp(BlockData parentBlockData, byte[] minterPublicKey, int minterAccountLevel) {
		BigInteger distance = calcKeyDistance(parentBlockData.getHeight(), parentBlockData.getSignature(), minterPublicKey, minterAccountLevel);
		final int thisHeight = parentBlockData.getHeight() + 1;
		BlockTimingByHeight blockTiming = BlockChain.getInstance().getBlockTimingByHeight(thisHeight);

		double ratio = new BigDecimal(distance).divide(new BigDecimal(MAX_DISTANCE), 40, RoundingMode.DOWN).doubleValue();

		// Use power transform on ratio to spread out smaller values for bigger effect
		double transformed = Math.pow(ratio, blockTiming.power);

		long timeOffset = (long) (blockTiming.deviation * 2.0 * transformed);

		return parentBlockData.getTimestamp() + blockTiming.target - blockTiming.deviation + timeOffset;
	}

	public static long calcMinimumTimestamp(BlockData parentBlockData) {
		final int thisHeight = parentBlockData.getHeight() + 1;
		BlockTimingByHeight blockTiming = BlockChain.getInstance().getBlockTimingByHeight(thisHeight);
		return parentBlockData.getTimestamp() + blockTiming.target - blockTiming.deviation;
	}

	/**
	 * Recalculate block's minter and transactions signatures, thus giving block full signature.
	 * <p>
	 * Note: Block instance must have been constructed with a <tt>PrivateKeyAccount</tt> minter or this call will throw an <tt>IllegalStateException</tt>.
	 * 
	 * @throws IllegalStateException
	 *             if block's {@code minter} is not a {@code PrivateKeyAccount}.
	 */
	public void sign() {
		this.calcMinterSignature();
		this.calcTransactionsSignature();

		this.blockData.setSignature(this.getSignature());
	}

	/**
	 * Returns whether this block's signatures are valid.
	 * 
	 * @return true if both minter and transaction signatures are valid, false otherwise
	 */
	public boolean isSignatureValid() {
		try {
			// Check minter's signature first
			if (!this.minter.verify(this.blockData.getMinterSignature(), BlockTransformer.getBytesForMinterSignature(this.blockData)))
				return false;

			// Check transactions signature
			if (!this.minter.verify(this.blockData.getTransactionsSignature(), BlockTransformer.getBytesForTransactionsSignature(this)))
				return false;
		} catch (TransformationException e) {
			return false;
		}

		return true;
	}

	/**
	 * Returns whether Block's timestamp is valid.
	 * <p>
	 * Used by BlockMinter to check whether it's time to mint a new block,
	 * and also used by Block.isValid for checks (if not a testchain).
	 * 
	 * @return ValidationResult.OK if timestamp valid, or some other ValidationResult otherwise.
	 * @throws DataException
	 */
	public ValidationResult isTimestampValid() throws DataException {
		BlockData parentBlockData = this.repository.getBlockRepository().fromSignature(this.blockData.getReference());
		if (parentBlockData == null)
			return ValidationResult.PARENT_DOES_NOT_EXIST;

		// Check timestamp is newer than parent timestamp
		if (this.blockData.getTimestamp() <= parentBlockData.getTimestamp())
			return ValidationResult.TIMESTAMP_OLDER_THAN_PARENT;

		// Check timestamp is not in the future (within configurable margin)
		// We don't need to check NTP.getTime() for null as we shouldn't reach here if that is already the case
		if (this.blockData.getTimestamp() - BlockChain.getInstance().getBlockTimestampMargin() > NTP.getTime())
			return ValidationResult.TIMESTAMP_IN_FUTURE;

		// Check timestamp is at least minimum based on parent block
		if (this.blockData.getTimestamp() < Block.calcMinimumTimestamp(parentBlockData))
			return ValidationResult.TIMESTAMP_TOO_SOON;

		// Qortal: minter is always a reward-share, so find actual minter and get their effective minting level
		int minterLevel = Account.getRewardShareEffectiveMintingLevel(repository, this.blockData.getMinterPublicKey());
		if (minterLevel == 0)
			return ValidationResult.MINTER_NOT_ACCEPTED;

		long expectedTimestamp = calcTimestamp(parentBlockData, this.blockData.getMinterPublicKey(), minterLevel);
		if (this.blockData.getTimestamp() != expectedTimestamp)
			return ValidationResult.TIMESTAMP_INCORRECT;

		return ValidationResult.OK;
	}

	public ValidationResult areOnlineAccountsValid() throws DataException {
		// Doesn't apply for Genesis block!
		if (this.blockData.getHeight() != null && this.blockData.getHeight() == 1)
			return ValidationResult.OK;

		// Expand block's online accounts indexes into actual accounts
		ConciseSet accountIndexes = BlockTransformer.decodeOnlineAccounts(this.blockData.getEncodedOnlineAccounts());
		// We use count of online accounts to validate decoded account indexes
		if (accountIndexes.size() != this.blockData.getOnlineAccountsCount())
			return ValidationResult.ONLINE_ACCOUNTS_INVALID;

		List<RewardShareData> expandedAccounts = new ArrayList<>();

		IntIterator iterator = accountIndexes.iterator();
		while (iterator.hasNext()) {
			int accountIndex = iterator.next();
			RewardShareData rewardShareData = repository.getAccountRepository().getRewardShareByIndex(accountIndex);

			// Check that claimed online account actually exists
			if (rewardShareData == null)
				return ValidationResult.ONLINE_ACCOUNT_UNKNOWN;

			expandedAccounts.add(rewardShareData);
		}

		// If block is past a certain age then we simply assume the signatures were correct
		long signatureRequirementThreshold = NTP.getTime() - BlockChain.getInstance().getOnlineAccountSignaturesMinLifetime();
		if (this.blockData.getTimestamp() < signatureRequirementThreshold)
			return ValidationResult.OK;

		if (this.blockData.getOnlineAccountsSignatures() == null || this.blockData.getOnlineAccountsSignatures().length == 0)
			return ValidationResult.ONLINE_ACCOUNT_SIGNATURES_MISSING;

		if (this.blockData.getOnlineAccountsSignatures().length != expandedAccounts.size() * Transformer.SIGNATURE_LENGTH)
			return ValidationResult.ONLINE_ACCOUNT_SIGNATURES_MALFORMED;

		// Check signatures
		List<byte[]> onlineAccountsSignatures = BlockTransformer.decodeTimestampSignatures(this.blockData.getOnlineAccountsSignatures());
		long onlineTimestamp = this.blockData.getOnlineAccountsTimestamp();
		byte[] onlineTimestampBytes = Longs.toByteArray(onlineTimestamp);
		List<OnlineAccountData> onlineAccounts = Controller.getInstance().getOnlineAccounts();

		for (int i = 0; i < onlineAccountsSignatures.size(); ++i) {
			byte[] signature = onlineAccountsSignatures.get(i);
			byte[] publicKey = expandedAccounts.get(i).getRewardSharePublicKey();

			// If signature is still current then no need to perform Ed25519 verify
			OnlineAccountData onlineAccountData = new OnlineAccountData(onlineTimestamp, signature, publicKey);
			if (onlineAccounts.remove(onlineAccountData)) // remove() is like contains() but also reduces the number to check next time
				continue;

			if (!PublicKeyAccount.verify(publicKey, signature, onlineTimestampBytes))
				return ValidationResult.ONLINE_ACCOUNT_SIGNATURE_INCORRECT;
		}

		return ValidationResult.OK;
	}


	/**
	 * Returns whether Block is valid.
	 * <p>
	 * Performs various tests like checking for parent block, correct block timestamp, version, etc.
	 * <p>
	 * Checks block's transactions by testing their validity then processing them.<br>
	 * Hence uses a repository savepoint during execution.
	 * 
	 * @return ValidationResult.OK if block is valid, or some other ValidationResult otherwise.
	 * @throws DataException
	 */
	public ValidationResult isValid() throws DataException {
		// Check parent block exists
		if (this.blockData.getReference() == null)
			return ValidationResult.REFERENCE_MISSING;

		BlockData parentBlockData = this.repository.getBlockRepository().fromSignature(this.blockData.getReference());
		if (parentBlockData == null)
			return ValidationResult.PARENT_DOES_NOT_EXIST;

		Block parentBlock = new Block(this.repository, parentBlockData);

		// Check parent doesn't already have a child block
		if (parentBlock.getChild() != null)
			return ValidationResult.PARENT_HAS_EXISTING_CHILD;

		// Check timestamp is newer than parent timestamp
		if (this.blockData.getTimestamp() <= parentBlockData.getTimestamp())
			return ValidationResult.TIMESTAMP_OLDER_THAN_PARENT;

		// These checks are disabled for testchains
		if (!BlockChain.getInstance().isTestChain()) {
			ValidationResult timestampResult = this.isTimestampValid();

			if (timestampResult != ValidationResult.OK)
				return timestampResult;
		}

		// Check block version
		if (this.blockData.getVersion() != parentBlock.getNextBlockVersion())
			return ValidationResult.VERSION_INCORRECT;
		if (this.blockData.getVersion() < 2 && this.blockData.getATCount() != 0)
			return ValidationResult.FEATURE_NOT_YET_RELEASED;

		// Check minter is allowed to mint this block
		if (!isMinterValid(parentBlock))
			return ValidationResult.MINTER_NOT_ACCEPTED;

		// Online Accounts
		ValidationResult onlineAccountsResult = this.areOnlineAccountsValid();
		if (onlineAccountsResult != ValidationResult.OK)
			return onlineAccountsResult;

		// CIYAM ATs
		ValidationResult ciyamAtResult = this.areAtsValid();
		if (ciyamAtResult != ValidationResult.OK)
			return ciyamAtResult;

		// Check transactions
		ValidationResult transactionsResult = this.areTransactionsValid();
		if (transactionsResult != ValidationResult.OK)
			return transactionsResult;

		// Block is valid
		return ValidationResult.OK;
	}

	/** Returns whether block's transactions are valid. */
	private ValidationResult areTransactionsValid() throws DataException {
		// We're about to (test-)process a batch of transactions,
		// so create an account reference cache so get/set correct last-references.
		try (AccountRefCache accountRefCache = new AccountRefCache(repository)) {
			// Create repository savepoint here so we can rollback to it after testing transactions
			repository.setSavepoint();

			for (Transaction transaction : this.getTransactions()) {
				TransactionData transactionData = transaction.getTransactionData();

				// Skip AT transactions as they are covered by prior call to Block.areAtsValid()
				if (transactionData.getType() == TransactionType.AT)
					continue;

				// GenesisTransactions are not allowed (GenesisBlock overrides isValid() to allow them)
				if (transactionData.getType() == TransactionType.GENESIS || transactionData.getType() == TransactionType.ACCOUNT_FLAGS)
					return ValidationResult.GENESIS_TRANSACTIONS_INVALID;

				// Check timestamp and deadline
				if (transactionData.getTimestamp() > this.blockData.getTimestamp()
						|| transaction.getDeadline() <= this.blockData.getTimestamp())
					return ValidationResult.TRANSACTION_TIMESTAMP_INVALID;

				// Check transaction isn't already included in a block
				if (this.repository.getTransactionRepository().isConfirmed(transactionData.getSignature()))
					return ValidationResult.TRANSACTION_ALREADY_PROCESSED;

				// Check transaction has correct reference, etc.
				if (!transaction.hasValidReference()) {
					LOGGER.debug(String.format("Error during transaction validation, tx %s: INVALID_REFERENCE", Base58.encode(transactionData.getSignature())));
					return ValidationResult.TRANSACTION_INVALID;
				}

				// Check transaction is even valid
				// NOTE: in Gen1 there was an extra block height passed to DeployATTransaction.isValid
				Transaction.ValidationResult validationResult = transaction.isValid();
				if (validationResult != Transaction.ValidationResult.OK) {
					LOGGER.debug(String.format("Error during transaction validation, tx %s: %s", Base58.encode(transactionData.getSignature()), validationResult.name()));
					return ValidationResult.TRANSACTION_INVALID;
				}

				// Check transaction can even be processed
				validationResult = transaction.isProcessable();
				if (validationResult != Transaction.ValidationResult.OK) {
					LOGGER.debug(String.format("Error during transaction validation, tx %s: %s", Base58.encode(transactionData.getSignature()), validationResult.name()));
					return ValidationResult.TRANSACTION_INVALID;
				}

				// Process transaction to make sure other transactions validate properly
				try {
					// Only process transactions that don't require group-approval.
					// Group-approval transactions are dealt with later.
					if (transactionData.getApprovalStatus() == ApprovalStatus.NOT_REQUIRED)
						transaction.process();

					// Regardless of group-approval, update relevant info for creator (e.g. lastReference)
					transaction.processReferencesAndFees();
				} catch (Exception e) {
					LOGGER.error(String.format("Exception during transaction validation, tx %s", Base58.encode(transactionData.getSignature())), e);
					return ValidationResult.TRANSACTION_PROCESSING_FAILED;
				}
			}
		} catch (DataException e) {
			return ValidationResult.TRANSACTION_INVALID;
		} finally {
			// Rollback repository changes made by test-processing transactions above
			try {
				this.repository.rollbackToSavepoint();
			} catch (DataException e) {
				/*
				 * Rollback failure most likely due to prior DataException, so discard this DataException. Prior DataException propagates to caller.
				 */
			}
		}

		return ValidationResult.OK;
	}

	/**
	 * Returns whether blocks' ATs are valid.
	 * <p>
	 * NOTE: will execute ATs locally if not already done.<br>
	 * This is so we have locally-generated AT states for comparison.
	 * 
	 * @return OK, or some AT-related validation result
	 * @throws DataException
	 */
	private ValidationResult areAtsValid() throws DataException {
		// Locally generated AT states should be valid so no need to re-execute them
		if (this.ourAtStates == this.getATStates()) // Note object reference compare
			return ValidationResult.OK;

		// Generate local AT states for comparison
		this.executeATs();

		// Check locally generated AT states against ones received from elsewhere

		if (this.ourAtStates.size() != this.blockData.getATCount())
			return ValidationResult.AT_STATES_MISMATCH;

		if (this.ourAtFees != this.blockData.getATFees())
			return ValidationResult.AT_STATES_MISMATCH;

		// Note: this.atStates fully loaded thanks to this.getATStates() call above
		for (int s = 0; s < this.atStates.size(); ++s) {
			ATStateData ourAtState = this.ourAtStates.get(s);
			ATStateData theirAtState = this.atStates.get(s);

			if (!ourAtState.getATAddress().equals(theirAtState.getATAddress()))
				return ValidationResult.AT_STATES_MISMATCH;

			if (!Arrays.equals(ourAtState.getStateHash(), theirAtState.getStateHash()))
				return ValidationResult.AT_STATES_MISMATCH;

			if (ourAtState.getFees() != theirAtState.getFees())
				return ValidationResult.AT_STATES_MISMATCH;
		}

		return ValidationResult.OK;
	}

	/**
	 * Execute CIYAM ATs for this block.
	 * <p>
	 * This needs to be done locally for all blocks, regardless of origin.<br>
	 * Typically called by <tt>isValid()</tt> or new block constructor.
	 * <p>
	 * After calling, AT-generated transactions are prepended to the block's transactions and AT state data is generated.
	 * <p>
	 * Updates <tt>this.ourAtStates</tt> (local version) and <tt>this.ourAtFees</tt> (remote/imported/loaded version).
	 * <p>
	 * Note: this method does not store new AT state data into repository - that is handled by <tt>process()</tt>.
	 * <p>
	 * This method is not needed if fetching an existing block from the repository as AT state data will be loaded from repository as well.
	 * 
	 * @see #isValid()
	 * 
	 * @throws DataException
	 * 
	 */
	private void executeATs() throws DataException {
		// We're expecting a lack of AT state data at this point.
		if (this.ourAtStates != null)
			throw new IllegalStateException("Attempted to execute ATs when block's local AT state data already exists");

		// AT-Transactions generated by running ATs, to be prepended to block's transactions
		List<AtTransaction> allAtTransactions = new ArrayList<>();

		this.ourAtStates = new ArrayList<>();
		this.ourAtFees = 0;

		// Find all executable ATs, ordered by earliest creation date first
		List<ATData> executableATs = this.repository.getATRepository().getAllExecutableATs();

		// Run each AT, appends AT-Transactions and corresponding AT states, to our lists
		for (ATData atData : executableATs) {
			AT at = new AT(this.repository, atData);
			List<AtTransaction> atTransactions = at.run(this.blockData.getHeight(), this.blockData.getTimestamp());

			allAtTransactions.addAll(atTransactions);

			ATStateData atStateData = at.getATStateData();
			this.ourAtStates.add(atStateData);

			this.ourAtFees += atStateData.getFees();
		}

		// AT Transactions never need approval
		allAtTransactions.forEach(transaction -> transaction.getTransactionData().setApprovalStatus(ApprovalStatus.NOT_REQUIRED));

		// Prepend our entire AT-Transactions/states to block's transactions
		this.transactions.addAll(0, allAtTransactions);

		// Re-sort
		this.transactions.sort(Transaction.getComparator());

		// AT Transactions do not affect block's transaction count

		// AT Transactions do not affect block's transaction signature
	}

	/** Returns whether block's minter is actually allowed to mint this block. */
	protected boolean isMinterValid(Block parentBlock) throws DataException {
		// Qortal: block's minter public key must be known reward-share public key
		RewardShareData rewardShareData = this.repository.getAccountRepository().getRewardShare(this.blockData.getMinterPublicKey());
		if (rewardShareData == null)
			return false;

		Account mintingAccount = new PublicKeyAccount(this.repository, rewardShareData.getMinterPublicKey());
		return mintingAccount.canMint();
	}

	/**
	 * Process block, and its transactions, adding them to the blockchain.
	 * 
	 * @throws DataException
	 */
	public void process() throws DataException {
		// Set our block's height
		int blockchainHeight = this.repository.getBlockRepository().getBlockchainHeight();
		this.blockData.setHeight(blockchainHeight + 1);

		LOGGER.trace(() -> String.format("Processing block %d", this.blockData.getHeight()));

		if (this.blockData.getHeight() > 1) {
			// Increase account levels
			increaseAccountLevels();

			// Block rewards go before transactions processed
			processBlockRewards();

			// Give transaction fees to minter/reward-share account(s)
			rewardTransactionFees();
		}

		// We're about to (test-)process a batch of transactions,
		// so create an account reference cache so get/set correct last-references.
		try (AccountRefCache accountRefCache = new AccountRefCache(this.repository)) {
			// Process transactions (we'll link them to this block after saving the block itself)
			processTransactions();

			// Group-approval transactions
			processGroupApprovalTransactions();

			// Process AT fees and save AT states into repository
			processAtFeesAndStates();

			// Commit new accounts' last-reference changes
			accountRefCache.commit();
		}

		// Link block into blockchain by fetching signature of highest block and setting that as our reference
		BlockData latestBlockData = this.repository.getBlockRepository().fromHeight(blockchainHeight);
		if (latestBlockData != null)
			this.blockData.setReference(latestBlockData.getSignature());

		// Save block
		this.repository.getBlockRepository().save(this.blockData);

		// Link transactions to this block, thus removing them from unconfirmed transactions list.
		// Also update "transaction participants" in repository for "transactions involving X" support in API
		linkTransactionsToBlock();

		postBlockTidy();
	}

	protected void increaseAccountLevels() throws DataException {
		// We need to do this for both minters and recipients
		this.increaseAccountLevels(expandedAccount -> expandedAccount.isMinterFounder, expandedAccount -> expandedAccount.mintingAccountData);
		this.increaseAccountLevels(expandedAccount -> expandedAccount.isRecipientFounder, expandedAccount -> expandedAccount.recipientAccountData);
	}

	private void increaseAccountLevels(Predicate<ExpandedAccount> isFounder, Function<ExpandedAccount, AccountData> getAccountData) throws DataException {
		final List<Integer> cumulativeBlocksByLevel = BlockChain.getInstance().getCumulativeBlocksByLevel();
		final List<ExpandedAccount> expandedAccounts = this.getExpandedAccounts();
		final boolean isProcessingRecipients = getAccountData.apply(expandedAccounts.get(0)) == expandedAccounts.get(0).recipientAccountData;

		// Increase blocks-minted count for all accounts
		for (int a = 0; a < expandedAccounts.size(); ++a) {
			ExpandedAccount expandedAccount = expandedAccounts.get(a);

			// Don't increase twice if recipient is also minter.
			if (isProcessingRecipients && expandedAccount.isRecipientAlsoMinter)
				continue;

			AccountData accountData = getAccountData.apply(expandedAccount);

			accountData.setBlocksMinted(accountData.getBlocksMinted() + 1);
			// repository.getAccountRepository().setMintedBlockCount(accountData); int rowCount = 1; // Until HSQLDB rev 6100 is fixed
			int rowCount = repository.getAccountRepository().modifyMintedBlockCount(accountData.getAddress(), +1);
			LOGGER.trace(() -> String.format("Block minter %s up to %d minted block%s (rowCount: %d)", accountData.getAddress(), accountData.getBlocksMinted(), (accountData.getBlocksMinted() != 1 ? "s" : ""), rowCount));
		}

		// We are only interested in accounts that are NOT already highest level
		final int maximumLevel = cumulativeBlocksByLevel.size() - 1;
		List<ExpandedAccount> candidateAccounts = expandedAccounts.stream().filter(expandedAccount -> getAccountData.apply(expandedAccount).getLevel() < maximumLevel).collect(Collectors.toList());

		for (int c = 0; c < candidateAccounts.size(); ++c) {
			ExpandedAccount expandedAccount = candidateAccounts.get(c);
			final AccountData accountData = getAccountData.apply(expandedAccount);

			final int effectiveBlocksMinted = accountData.getBlocksMinted() + accountData.getBlocksMintedAdjustment();

			for (int newLevel = maximumLevel; newLevel > 0; --newLevel)
				if (effectiveBlocksMinted >= cumulativeBlocksByLevel.get(newLevel)) {
					if (newLevel > accountData.getLevel()) {
						// Account has increased in level!
						accountData.setLevel(newLevel);
						repository.getAccountRepository().setLevel(accountData);
						LOGGER.trace(() -> String.format("Block minter %s bumped to level %d", accountData.getAddress(), accountData.getLevel()));
					}

					break;
				}
		}
	}

	protected void processBlockRewards() throws DataException {
		long reward = BlockChain.getInstance().getRewardAtHeight(this.blockData.getHeight());

		// No reward for our height?
		if (reward == 0)
			return;

		distributeBlockReward(reward);
	}

	protected void processTransactions() throws DataException {
		// Process transactions (we'll link them to this block after saving the block itself)
		// AT-generated transactions are already prepended to our transactions at this point.
		List<Transaction> blocksTransactions = this.getTransactions();

		for (Transaction transaction : blocksTransactions) {
			TransactionData transactionData = transaction.getTransactionData();

			// AT_TRANSACTIONs are created locally and need saving into repository before processing
			if (transactionData.getType() == TransactionType.AT)
				this.repository.getTransactionRepository().save(transactionData);

			// Only process transactions that don't require group-approval.
			// Group-approval transactions are dealt with later.
			if (transactionData.getApprovalStatus() == ApprovalStatus.NOT_REQUIRED)
				transaction.process();

			// Regardless of group-approval, update relevant info for creator (e.g. lastReference)
			transaction.processReferencesAndFees();
		}
	}

	protected void processGroupApprovalTransactions() throws DataException {
		TransactionRepository transactionRepository = this.repository.getTransactionRepository();

		// Search for pending transactions that have now expired
		List<TransactionData> approvalExpiringTransactions = transactionRepository.getApprovalExpiringTransactions(this.blockData.getHeight());

		for (TransactionData transactionData : approvalExpiringTransactions) {
			transactionData.setApprovalStatus(ApprovalStatus.EXPIRED);
			transactionRepository.save(transactionData);

			// Update group-approval decision height for transaction in repository
			transactionRepository.updateApprovalHeight(transactionData.getSignature(), this.blockData.getHeight());
		}

		// Search for pending transactions within min/max block delay range
		List<TransactionData> approvalPendingTransactions = transactionRepository.getApprovalPendingTransactions(this.blockData.getHeight());

		for (TransactionData transactionData : approvalPendingTransactions) {
			Transaction transaction = Transaction.fromData(this.repository, transactionData);

			// something like:
			Boolean isApproved = transaction.getApprovalDecision();

			if (isApproved == null)
				continue; // approve/reject threshold not yet met

			// Update group-approval decision height for transaction in repository
			transactionRepository.updateApprovalHeight(transactionData.getSignature(), this.blockData.getHeight());

			if (!isApproved) {
				// REJECT
				transactionData.setApprovalStatus(ApprovalStatus.REJECTED);
				transactionRepository.save(transactionData);
				continue;
			}

			// Approved, but check transaction can still be processed
			if (transaction.isProcessable() != Transaction.ValidationResult.OK) {
				transactionData.setApprovalStatus(ApprovalStatus.INVALID);
				transactionRepository.save(transactionData);
				continue;
			}

			// APPROVED, process transaction
			transactionData.setApprovalStatus(ApprovalStatus.APPROVED);
			transactionRepository.save(transactionData);

			transaction.process();
		}
	}

	protected void rewardTransactionFees() throws DataException {
		long blockFees = this.blockData.getTotalFees();

		// No transaction fees?
		if (blockFees <= 0)
			return;

		distributeBlockReward(blockFees);
	}

	protected void processAtFeesAndStates() throws DataException {
		ATRepository atRepository = this.repository.getATRepository();

		for (ATStateData atStateData : this.ourAtStates) {
			Account atAccount = new Account(this.repository, atStateData.getATAddress());

			// Subtract AT-generated fees from AT accounts
<<<<<<< HEAD
			atAccount.setConfirmedBalance(Asset.QORT, atAccount.getConfirmedBalance(Asset.QORT) - atState.getFees());
=======
			atAccount.setConfirmedBalance(Asset.QORT, atAccount.getConfirmedBalance(Asset.QORT).subtract(atStateData.getFees()));

			// Update AT info with latest state
			ATData atData = atRepository.fromATAddress(atStateData.getATAddress());
>>>>>>> 833a7859

			AT at = new AT(repository, atData, atStateData);
			at.update(this.blockData.getHeight(), this.blockData.getTimestamp());
		}
	}

	protected void linkTransactionsToBlock() throws DataException {
		TransactionRepository transactionRepository = this.repository.getTransactionRepository();

		for (int sequence = 0; sequence < transactions.size(); ++sequence) {
			Transaction transaction = transactions.get(sequence);
			TransactionData transactionData = transaction.getTransactionData();

			// Link transaction to this block
			BlockTransactionData blockTransactionData = new BlockTransactionData(this.getSignature(), sequence,
					transactionData.getSignature());
			this.repository.getBlockRepository().save(blockTransactionData);

			// Update transaction's height in repository
			transactionRepository.updateBlockHeight(transactionData.getSignature(), this.blockData.getHeight());

			// Update local transactionData's height too
			transaction.getTransactionData().setBlockHeight(this.blockData.getHeight());

			// No longer unconfirmed
			transactionRepository.confirmTransaction(transactionData.getSignature());

			List<String> participantAddresses = transaction.getInvolvedAddresses();
			transactionRepository.saveParticipants(transactionData, participantAddresses);
		}
	}

	/**
	 * Removes block from blockchain undoing transactions and adding them to unconfirmed pile.
	 * 
	 * @throws DataException
	 */
	public void orphan() throws DataException {
		LOGGER.trace(() -> String.format("Orphaning block %d", this.blockData.getHeight()));

		this.repository.setDebug(true);
		try {
			// Return AT fees and delete AT states from repository
			orphanAtFeesAndStates();

			// Orphan, and unlink, transactions from this block
			orphanTransactionsFromBlock();

			// Undo any group-approval decisions that happen at this block
			orphanGroupApprovalTransactions();

			if (this.blockData.getHeight() > 1) {
				// Invalidate expandedAccounts as they may have changed due to orphaning TRANSFER_PRIVS transactions, etc.
				this.cachedExpandedAccounts = null;

				// Deduct any transaction fees from minter/reward-share account(s)
				deductTransactionFees();

				// Block rewards removed after transactions undone
				orphanBlockRewards();

				// Decrease account levels
				decreaseAccountLevels();
			}

			// Delete block from blockchain
			this.repository.getBlockRepository().delete(this.blockData);
			this.blockData.setHeight(null);

			postBlockTidy();
		} finally {
			this.repository.setDebug(false);
		}
	}

	protected void orphanTransactionsFromBlock() throws DataException {
		TransactionRepository transactionRepository = this.repository.getTransactionRepository();

		// AT-generated transactions are already added to our transactions so no special handling is needed here.
		List<Transaction> blocksTransactions = this.getTransactions();

		for (int sequence = blocksTransactions.size() - 1; sequence >= 0; --sequence) {
			Transaction transaction = blocksTransactions.get(sequence);
			TransactionData transactionData = transaction.getTransactionData();

			// Orphan transaction
			// Only orphan transactions that didn't require group-approval.
			// Group-approval transactions are dealt with later.
			if (transactionData.getApprovalStatus() == ApprovalStatus.NOT_REQUIRED)
				transaction.orphan();

			// Regardless of group-approval, update relevant info for creator (e.g. lastReference)
			transaction.orphanReferencesAndFees();

			// Unlink transaction from this block
			BlockTransactionData blockTransactionData = new BlockTransactionData(this.getSignature(), sequence,
					transactionData.getSignature());
			this.repository.getBlockRepository().delete(blockTransactionData);

			// Add to unconfirmed pile and remove height, or delete if AT_TRANSACTION
			if (transaction.getTransactionData().getType() == TransactionType.AT) {
				transactionRepository.delete(transactionData);
			} else {
				// Add to unconfirmed pile
				transactionRepository.unconfirmTransaction(transactionData);

				// Unset height
				transactionRepository.updateBlockHeight(transactionData.getSignature(), null);
			}

			transactionRepository.deleteParticipants(transactionData);
		}
	}

	protected void orphanGroupApprovalTransactions() throws DataException {
		TransactionRepository transactionRepository = this.repository.getTransactionRepository();

		// Find all transactions where decision happened at this block height
		List<TransactionData> approvedTransactions = transactionRepository.getApprovalTransactionDecidedAtHeight(this.blockData.getHeight());

		for (TransactionData transactionData : approvedTransactions) {
			// Orphan/un-process transaction (if approved)
			Transaction transaction = Transaction.fromData(repository, transactionData);
			if (transactionData.getApprovalStatus() == ApprovalStatus.APPROVED)
				transaction.orphan();

			// Revert back to PENDING
			transactionData.setApprovalStatus(ApprovalStatus.PENDING);
			transactionRepository.save(transactionData);

			// Remove group-approval decision height
			transactionRepository.updateApprovalHeight(transactionData.getSignature(), null);
		}
	}

	protected void orphanBlockRewards() throws DataException {
		long reward = BlockChain.getInstance().getRewardAtHeight(this.blockData.getHeight());

		// No reward for our height?
		if (reward == 0)
			return;

		distributeBlockReward(0 - reward);
	}

	protected void deductTransactionFees() throws DataException {
		long blockFees = this.blockData.getTotalFees();

		// No transaction fees?
		if (blockFees <= 0)
			return;

		distributeBlockReward(0 - blockFees);
	}

	protected void orphanAtFeesAndStates() throws DataException {
		ATRepository atRepository = this.repository.getATRepository();
		for (ATStateData atStateData : this.getATStates()) {
			Account atAccount = new Account(this.repository, atStateData.getATAddress());

			// Return AT-generated fees to AT accounts
<<<<<<< HEAD
			atAccount.setConfirmedBalance(Asset.QORT, atAccount.getConfirmedBalance(Asset.QORT) + atState.getFees());
		}
=======
			atAccount.setConfirmedBalance(Asset.QORT, atAccount.getConfirmedBalance(Asset.QORT).add(atStateData.getFees()));
>>>>>>> 833a7859

			// Revert AT info to prior values
			ATData atData = atRepository.fromATAddress(atStateData.getATAddress());

			AT at = new AT(repository, atData, atStateData);
			at.revert(this.blockData.getHeight(), this.blockData.getTimestamp());
		}
	}

	protected void decreaseAccountLevels() throws DataException {
		// We need to do this for both minters and recipients
		this.decreaseAccountLevels(expandedAccount -> expandedAccount.isMinterFounder, expandedAccount -> expandedAccount.mintingAccountData);
		this.decreaseAccountLevels(expandedAccount -> expandedAccount.isRecipientFounder, expandedAccount -> expandedAccount.recipientAccountData);
	}

	private void decreaseAccountLevels(Predicate<ExpandedAccount> isFounder, Function<ExpandedAccount, AccountData> getAccountData) throws DataException {
		final List<Integer> cumulativeBlocksByLevel = BlockChain.getInstance().getCumulativeBlocksByLevel();
		final List<ExpandedAccount> expandedAccounts = this.getExpandedAccounts();
		final boolean isProcessingRecipients = getAccountData.apply(expandedAccounts.get(0)) == expandedAccounts.get(0).recipientAccountData;

		// Decrease blocks minted count for all accounts
		for (int a = 0; a < expandedAccounts.size(); ++a) {
			ExpandedAccount expandedAccount = expandedAccounts.get(a);

			// Don't decrease twice if recipient is also minter.
			if (isProcessingRecipients && expandedAccount.isRecipientAlsoMinter)
				continue;

			AccountData accountData = getAccountData.apply(expandedAccount);

			accountData.setBlocksMinted(accountData.getBlocksMinted() - 1);
			// repository.getAccountRepository().setMintedBlockCount(accountData); int rowCount = 1; // Until HSQLDB rev 6100 is fixed
			int rowCount = repository.getAccountRepository().modifyMintedBlockCount(accountData.getAddress(), -1);
			LOGGER.trace(() -> String.format("Block minter %s down to %d minted block%s (rowCount: %d)", accountData.getAddress(), accountData.getBlocksMinted(), (accountData.getBlocksMinted() != 1 ? "s" : ""), rowCount));
		}

		// We are only interested in accounts that are NOT already lowest level
		final int maximumLevel = cumulativeBlocksByLevel.size() - 1;
		List<ExpandedAccount> candidateAccounts = expandedAccounts.stream().filter(expandedAccount -> getAccountData.apply(expandedAccount).getLevel() > 0).collect(Collectors.toList());

		for (int c = 0; c < candidateAccounts.size(); ++c) {
			ExpandedAccount expandedAccount = candidateAccounts.get(c);
			final AccountData accountData = getAccountData.apply(expandedAccount);

			final int effectiveBlocksMinted = accountData.getBlocksMinted() + accountData.getBlocksMintedAdjustment();

			for (int newLevel = maximumLevel; newLevel >= 0; --newLevel)
				if (effectiveBlocksMinted >= cumulativeBlocksByLevel.get(newLevel)) {
					if (newLevel < accountData.getLevel()) {
						// Account has decreased in level!
						accountData.setLevel(newLevel);
						repository.getAccountRepository().setLevel(accountData);
						LOGGER.trace(() -> String.format("Block minter %s reduced to level %d", accountData.getAddress(), accountData.getLevel()));
					}

					break;
				}
		}
	}

	protected void distributeBlockReward(long totalAmount) throws DataException {
		LOGGER.trace(() -> String.format("Distributing: %s", Amounts.prettyAmount(totalAmount)));

		// Distribute according to account level
		long sharedByLevelAmount = distributeBlockRewardByLevel(totalAmount);
		LOGGER.trace(() -> String.format("Shared %s of %s based on account levels", Amounts.prettyAmount(sharedByLevelAmount), Amounts.prettyAmount(totalAmount)));

		// Distribute amongst legacy QORA holders
		long sharedByQoraHoldersAmount = distributeBlockRewardToQoraHolders(totalAmount);
		LOGGER.trace(() -> String.format("Shared %s of %s to legacy QORA holders", Amounts.prettyAmount(sharedByQoraHoldersAmount), Amounts.prettyAmount(totalAmount)));

		// Spread remainder across founder accounts
		long foundersAmount = totalAmount - sharedByLevelAmount - sharedByQoraHoldersAmount;
		distributeBlockRewardToFounders(foundersAmount);
	}

	private long distributeBlockRewardByLevel(long totalAmount) throws DataException {
		List<ExpandedAccount> expandedAccounts = this.getExpandedAccounts();
		List<ShareByLevel> sharesByLevel = BlockChain.getInstance().getBlockSharesByLevel();

		// Distribute amount across bins
		long sharedAmount = 0;
		for (int s = 0; s < sharesByLevel.size(); ++s) {
			final int binIndex = s;

			long binAmount = Amounts.roundDownScaledMultiply(totalAmount, sharesByLevel.get(binIndex).share);
			LOGGER.trace(() -> String.format("Bin %d share of %s: %s", binIndex, Amounts.prettyAmount(totalAmount), Amounts.prettyAmount(binAmount)));

			// Spread across all accounts in bin. getShareBin() returns -1 for minter accounts that are also founders, so they are effectively filtered out.
			List<ExpandedAccount> binnedAccounts = expandedAccounts.stream().filter(accountInfo -> accountInfo.getShareBin() == binIndex).collect(Collectors.toList());
			if (binnedAccounts.isEmpty())
				continue;

			long perAccountAmount = binAmount / binnedAccounts.size();

			for (int a = 0; a < binnedAccounts.size(); ++a) {
				ExpandedAccount expandedAccount = binnedAccounts.get(a);
				expandedAccount.distribute(perAccountAmount);
				sharedAmount += perAccountAmount;
			}
		}

		return sharedAmount;
	}

	private long distributeBlockRewardToQoraHolders(long totalAmount) throws DataException {
		long qoraHoldersAmount = Amounts.roundDownScaledMultiply(totalAmount, BlockChain.getInstance().getQoraHoldersShare());
		LOGGER.trace(() -> String.format("Legacy QORA holders share of %s: %s", Amounts.prettyAmount(totalAmount), Amounts.prettyAmount(qoraHoldersAmount)));

		final boolean isProcessingNotOrphaning = totalAmount >= 0;

		long qoraPerQortReward = BlockChain.getInstance().getQoraPerQortReward();
		List<AccountBalanceData> qoraHolders = this.repository.getAccountRepository().getEligibleLegacyQoraHolders(isProcessingNotOrphaning ? null : this.blockData.getHeight());

		long totalQoraHeld = 0;
		for (int i = 0; i < qoraHolders.size(); ++i)
			totalQoraHeld += qoraHolders.get(i).getBalance();

		long finalTotalQoraHeld = totalQoraHeld;
		LOGGER.trace(() -> String.format("Total legacy QORA held: %s", Amounts.prettyAmount(finalTotalQoraHeld)));

		long sharedAmount = 0;
		if (totalQoraHeld <= 0)
			return sharedAmount;

<<<<<<< HEAD
=======
		BigDecimal sharedAmount = BigDecimal.ZERO;
		if (totalQoraHeld.signum() <= 0)
			return sharedAmount;

>>>>>>> 833a7859
		for (int h = 0; h < qoraHolders.size(); ++h) {
			AccountBalanceData qoraHolder = qoraHolders.get(h);

			long holderReward = (qoraHoldersAmount * qoraHolder.getBalance()) / totalQoraHeld;
			long finalHolderReward = holderReward;
			LOGGER.trace(() -> String.format("QORA holder %s has %s / %s QORA so share: %s",
					qoraHolder.getAddress(), Amounts.prettyAmount(qoraHolder.getBalance()), finalTotalQoraHeld, Amounts.prettyAmount(finalHolderReward)));

			// Too small to register this time?
			if (holderReward == 0)
				continue;

			Account qoraHolderAccount = new Account(repository, qoraHolder.getAddress());

			long newQortFromQoraBalance = qoraHolderAccount.getConfirmedBalance(Asset.QORT_FROM_QORA) + holderReward;

			// If processing, make sure we don't overpay
			if (isProcessingNotOrphaning) {
				long maxQortFromQora = qoraHolder.getBalance() / qoraPerQortReward;

				if (newQortFromQoraBalance >= maxQortFromQora) {
					// Reduce final QORT-from-QORA payment to match max
					long adjustment = newQortFromQoraBalance - maxQortFromQora;

					holderReward -= adjustment;
					newQortFromQoraBalance -= adjustment;

					// This is also the QORA holder's final QORT-from-QORA block
					QortFromQoraData qortFromQoraData = new QortFromQoraData(qoraHolder.getAddress(), holderReward, this.blockData.getHeight());
					this.repository.getAccountRepository().save(qortFromQoraData);

					long finalAdjustedHolderReward = holderReward;
					LOGGER.trace(() -> String.format("QORA holder %s final share %s at height %d",
							qoraHolder.getAddress(), Amounts.prettyAmount(finalAdjustedHolderReward), this.blockData.getHeight()));
				}
			} else {
				// Orphaning
				QortFromQoraData qortFromQoraData = this.repository.getAccountRepository().getQortFromQoraInfo(qoraHolder.getAddress());
				if (qortFromQoraData != null) {
					// Final QORT-from-QORA amount from repository was stored during processing, and hence positive.
					// So we use + here as qortFromQora is negative during orphaning.
					// More efficient than "holderReward - (0 - final-qort-from-qora)"
					long adjustment = holderReward + qortFromQoraData.getFinalQortFromQora();

					holderReward -= adjustment;
					newQortFromQoraBalance -= adjustment;

					this.repository.getAccountRepository().deleteQortFromQoraInfo(qoraHolder.getAddress());

					long finalAdjustedHolderReward = holderReward;
					LOGGER.trace(() -> String.format("QORA holder %s final share %s was at height %d",
							qoraHolder.getAddress(), Amounts.prettyAmount(finalAdjustedHolderReward), this.blockData.getHeight()));
				}
			}

			this.repository.getAccountRepository().modifyAssetBalance(qoraHolder.getAddress(), Asset.QORT, holderReward);

			if (newQortFromQoraBalance > 0)
				qoraHolderAccount.setConfirmedBalance(Asset.QORT_FROM_QORA, newQortFromQoraBalance);
			else
				// Remove QORT_FROM_QORA balance as it's zero
				qoraHolderAccount.deleteBalance(Asset.QORT_FROM_QORA);

			sharedAmount += holderReward;
		}

		return sharedAmount;
	}

	private void distributeBlockRewardToFounders(long foundersAmount) throws DataException {
		// Remaining reward portion is spread across all founders, online or not
		List<AccountData> founderAccounts = this.repository.getAccountRepository().getFlaggedAccounts(Account.FOUNDER_FLAG);

		long foundersCount = founderAccounts.size();
		long perFounderAmount = foundersAmount / foundersCount;

		LOGGER.trace(() -> String.format("Sharing remaining %s to %d founder%s, %s each",
				Amounts.prettyAmount(foundersAmount),
				founderAccounts.size(), (founderAccounts.size() != 1 ? "s" : ""),
				Amounts.prettyAmount(perFounderAmount)));

		List<ExpandedAccount> expandedAccounts = this.getExpandedAccounts();
		for (int a = 0; a < founderAccounts.size(); ++a) {
			Account founderAccount = new Account(this.repository, founderAccounts.get(a).getAddress());

			// If founder is minter in any online reward-shares then founder's amount is spread across these, otherwise founder gets whole amount.
			List<ExpandedAccount> founderExpandedAccounts = expandedAccounts.stream().filter(
					accountInfo -> accountInfo.isMinterFounder &&
					accountInfo.mintingAccountData.getAddress().equals(founderAccount.getAddress())
			).collect(Collectors.toList());

			if (founderExpandedAccounts.isEmpty()) {
				// Simple case: no founder-as-minter reward-shares online so founder gets whole amount.
				this.repository.getAccountRepository().modifyAssetBalance(founderAccount.getAddress(), Asset.QORT, perFounderAmount);
			} else {
				// Distribute over reward-shares
				long perFounderRewardShareAmount = perFounderAmount / founderExpandedAccounts.size();

				for (int fea = 0; fea < founderExpandedAccounts.size(); ++fea)
					founderExpandedAccounts.get(fea).distribute(perFounderRewardShareAmount);
			}
		}
	}

	/** Opportunity to tidy repository, etc. after block process/orphan. */
	private void postBlockTidy() throws DataException {
		this.repository.getAccountRepository().tidy();
	}

}<|MERGE_RESOLUTION|>--- conflicted
+++ resolved
@@ -1414,14 +1414,10 @@
 			Account atAccount = new Account(this.repository, atStateData.getATAddress());
 
 			// Subtract AT-generated fees from AT accounts
-<<<<<<< HEAD
-			atAccount.setConfirmedBalance(Asset.QORT, atAccount.getConfirmedBalance(Asset.QORT) - atState.getFees());
-=======
-			atAccount.setConfirmedBalance(Asset.QORT, atAccount.getConfirmedBalance(Asset.QORT).subtract(atStateData.getFees()));
+			atAccount.setConfirmedBalance(Asset.QORT, atAccount.getConfirmedBalance(Asset.QORT) - atStateData.getFees());
 
 			// Update AT info with latest state
 			ATData atData = atRepository.fromATAddress(atStateData.getATAddress());
->>>>>>> 833a7859
 
 			AT at = new AT(repository, atData, atStateData);
 			at.update(this.blockData.getHeight(), this.blockData.getTimestamp());
@@ -1583,12 +1579,7 @@
 			Account atAccount = new Account(this.repository, atStateData.getATAddress());
 
 			// Return AT-generated fees to AT accounts
-<<<<<<< HEAD
-			atAccount.setConfirmedBalance(Asset.QORT, atAccount.getConfirmedBalance(Asset.QORT) + atState.getFees());
-		}
-=======
-			atAccount.setConfirmedBalance(Asset.QORT, atAccount.getConfirmedBalance(Asset.QORT).add(atStateData.getFees()));
->>>>>>> 833a7859
+			atAccount.setConfirmedBalance(Asset.QORT, atAccount.getConfirmedBalance(Asset.QORT) + atStateData.getFees());
 
 			// Revert AT info to prior values
 			ATData atData = atRepository.fromATAddress(atStateData.getATAddress());
@@ -1714,13 +1705,6 @@
 		if (totalQoraHeld <= 0)
 			return sharedAmount;
 
-<<<<<<< HEAD
-=======
-		BigDecimal sharedAmount = BigDecimal.ZERO;
-		if (totalQoraHeld.signum() <= 0)
-			return sharedAmount;
-
->>>>>>> 833a7859
 		for (int h = 0; h < qoraHolders.size(); ++h) {
 			AccountBalanceData qoraHolder = qoraHolders.get(h);
 
