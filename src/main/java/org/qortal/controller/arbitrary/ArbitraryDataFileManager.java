package org.qortal.controller.arbitrary;

import com.google.common.net.InetAddresses;

import org.apache.logging.log4j.LogManager;
import org.apache.logging.log4j.Logger;
import org.qortal.arbitrary.ArbitraryDataFile;
import org.qortal.controller.Controller;
import org.qortal.data.arbitrary.ArbitraryDirectConnectionInfo;
import org.qortal.data.arbitrary.ArbitraryFileListResponseInfo;
import org.qortal.data.arbitrary.ArbitraryRelayInfo;
import org.qortal.data.network.PeerData;
import org.qortal.data.transaction.ArbitraryTransactionData;
import org.qortal.network.Network;
import org.qortal.network.Peer;
import org.qortal.network.PeerSendManagement;
import org.qortal.network.message.*;
import org.qortal.repository.DataException;
import org.qortal.repository.Repository;
import org.qortal.repository.RepositoryManager;
import org.qortal.settings.Settings;
import org.qortal.utils.ArbitraryTransactionUtils;
import org.qortal.utils.Base58;
import org.qortal.utils.NTP;

import java.security.SecureRandom;
import java.util.*;
import java.util.concurrent.ConcurrentHashMap;
import java.util.concurrent.ConcurrentMap;
import java.util.concurrent.Executors;
import java.util.concurrent.ScheduledExecutorService;
import java.util.concurrent.TimeUnit;
import java.util.stream.Collectors;

public class ArbitraryDataFileManager extends Thread {

    public static final int SEND_TIMEOUT_MS = 500;
    private static final Logger LOGGER = LogManager.getLogger(ArbitraryDataFileManager.class);

    private static ArbitraryDataFileManager instance;
    private volatile boolean isStopping = false;

    // Map to keep track of our in progress (outgoing) arbitrary data file requests
    public Map<String, Long> arbitraryDataFileRequests = Collections.synchronizedMap(new HashMap<>());

    // Map to keep track of hashes that we might need to relay
    public final List<ArbitraryRelayInfo> arbitraryRelayMap = Collections.synchronizedList(new ArrayList<>());

    // List to keep track of any arbitrary data file hash responses
    private final List<ArbitraryFileListResponseInfo> arbitraryDataFileHashResponses = Collections.synchronizedList(new ArrayList<>());

     // List to keep track of peers potentially available for direct connections, based on recent requests
    private final List<ArbitraryDirectConnectionInfo> directConnectionInfo = Collections.synchronizedList(new ArrayList<>());

    /**
     * Map to keep track of peers requesting QDN data that we hold.
     * Key = peer address string, value = time of last request.
     * This allows for additional "burst" connections beyond existing limits.
     */
    private Map<String, Long> recentDataRequests = Collections.synchronizedMap(new HashMap<>());

    public static int MAX_FILE_HASH_RESPONSES = 1000;
<<<<<<< HEAD
=======
    private final Map<String, PeerSendManager> peerSendManagers = new ConcurrentHashMap<>();

    private PeerSendManager getOrCreateSendManager(Peer peer) {
        try {
            return peerSendManagers.computeIfAbsent(peer.toString(), key -> new PeerSendManager(peer));
        } catch (Exception e) {
            LOGGER.info("FAILED - Could not map to a peer or create a peer");
            return null;
        }
    }
>>>>>>> 94db33ec

    private ArbitraryDataFileManager() {
        this.arbitraryDataFileHashResponseScheduler.scheduleAtFixedRate( this::processResponses, 60, 1, TimeUnit.SECONDS);
        this.arbitraryDataFileHashResponseScheduler.scheduleAtFixedRate(this::handleFileListRequestProcess, 60, 1, TimeUnit.SECONDS);
<<<<<<< HEAD
=======
       ScheduledExecutorService cleaner = Executors.newSingleThreadScheduledExecutor();

        cleaner.scheduleAtFixedRate(() -> {
            long idleCutoff = TimeUnit.MINUTES.toMillis(2);
            Iterator<Map.Entry<String, PeerSendManager>> iterator = peerSendManagers.entrySet().iterator();

            while (iterator.hasNext()) {
                Map.Entry<String, PeerSendManager> entry = iterator.next();
                String peerHash = entry.getKey();
                PeerSendManager manager = entry.getValue();

                if (manager.isIdle(idleCutoff)) {
                    iterator.remove(); // SAFE removal during iteration
                    manager.shutdown();
                    LOGGER.debug("Cleaned up PeerSendManager for peer {}", peerHash);
                }
            }
        }, 0, 5, TimeUnit.MINUTES);
>>>>>>> 94db33ec
    }

    public static ArbitraryDataFileManager getInstance() {
        if (instance == null)
            instance = new ArbitraryDataFileManager();

        return instance;
    }

    @Override
    public void run() {
        Thread.currentThread().setName("Arbitrary Data File Manager");

        try {
            while (!isStopping) {
                // Nothing to do yet
                Thread.sleep(1000);
            }
        } catch (InterruptedException e) {
            // Fall-through to exit thread...
        }
    }

    public void shutdown() {
        isStopping = true;
        this.interrupt();
    }

    public void cleanupRequestCache(Long now) {
        if (now == null) {
            return;
        }
        final long requestMinimumTimestamp = now - ArbitraryDataManager.getInstance().ARBITRARY_REQUEST_TIMEOUT;
        arbitraryDataFileRequests.entrySet().removeIf(entry -> entry.getValue() == null || entry.getValue() < requestMinimumTimestamp);

        final long relayMinimumTimestamp = now - ArbitraryDataManager.getInstance().ARBITRARY_RELAY_TIMEOUT;
        arbitraryRelayMap.removeIf(entry -> entry == null || entry.getTimestamp() == null || entry.getTimestamp() < relayMinimumTimestamp);

        final long directConnectionInfoMinimumTimestamp = now - ArbitraryDataManager.getInstance().ARBITRARY_DIRECT_CONNECTION_INFO_TIMEOUT;
        directConnectionInfo.removeIf(entry -> entry.getTimestamp() < directConnectionInfoMinimumTimestamp);

        final long recentDataRequestMinimumTimestamp = now - ArbitraryDataManager.getInstance().ARBITRARY_RECENT_DATA_REQUESTS_TIMEOUT;
        recentDataRequests.entrySet().removeIf(entry -> entry.getValue() < recentDataRequestMinimumTimestamp);
    }

    // Fetch data files by hash
    public boolean fetchArbitraryDataFiles(Peer peer,
                                           byte[] signature,
                                           ArbitraryTransactionData arbitraryTransactionData,
                                           List<byte[]> hashes) throws DataException {

        // Load data file(s)
        ArbitraryDataFile arbitraryDataFile = ArbitraryDataFile.fromTransactionData(arbitraryTransactionData);
        boolean receivedAtLeastOneFile = false;

        // Now fetch actual data from this peer
        for (byte[] hash : hashes) {
            if (isStopping) {
                return false;
            }
            String hash58 = Base58.encode(hash);
            if (!arbitraryDataFile.chunkExists(hash)) {
                // Only request the file if we aren't already requesting it from someone else
                if (!arbitraryDataFileRequests.containsKey(Base58.encode(hash))) {
                    LOGGER.debug("Requesting data file {} from peer {}", hash58, peer);
                    Long startTime = NTP.getTime();
                    ArbitraryDataFile receivedArbitraryDataFile = fetchArbitraryDataFile(peer, arbitraryTransactionData, signature, hash);
                    Long endTime = NTP.getTime();
                    if (receivedArbitraryDataFile != null) {
                        LOGGER.debug("Received data file {} from peer {}. Time taken: {} ms", receivedArbitraryDataFile.getHash58(), peer, (endTime-startTime));
                        receivedAtLeastOneFile = true;
                    }
                    else {
                        LOGGER.debug("Peer {} didn't respond with data file {} for signature {}. Time taken: {} ms", peer, Base58.encode(hash), Base58.encode(signature), (endTime-startTime));

                        // Stop asking for files from this peer
                        break;
                    }
                }
                else {
                    LOGGER.trace("Already requesting data file {} for signature {} from peer {}", arbitraryDataFile, Base58.encode(signature), peer);
                }
            }
        }

        if (receivedAtLeastOneFile) {
            // Invalidate the hosted transactions cache as we are now hosting something new
            ArbitraryDataStorageManager.getInstance().invalidateHostedTransactionsCache();

            // Check if we have all the files we need for this transaction
            if (arbitraryDataFile.allFilesExist()) {

                // We have all the chunks for this transaction, so we should invalidate the transaction's name's
                // data cache so that it is rebuilt the next time we serve it
                ArbitraryDataManager.getInstance().invalidateCache(arbitraryTransactionData);
            }
        }

        return receivedAtLeastOneFile;
    }

    // Lock to synchronize access to the list
    private final Object arbitraryDataFileHashResponseLock = new Object();

    // Scheduled executor service to process messages every second
    private final ScheduledExecutorService arbitraryDataFileHashResponseScheduler = Executors.newScheduledThreadPool(1);

    public void addResponse( ArbitraryFileListResponseInfo responseInfo ) {

        synchronized (arbitraryDataFileHashResponseLock) {
            this.arbitraryDataFileHashResponses.add(responseInfo);
        }
    }

    private void processResponses() {
        try {
            List<ArbitraryFileListResponseInfo> responsesToProcess;
            synchronized (arbitraryDataFileHashResponseLock) {
                responsesToProcess = new ArrayList<>(arbitraryDataFileHashResponses);
                arbitraryDataFileHashResponses.clear();
            }

            if (responsesToProcess.isEmpty()) return;

            Long now = NTP.getTime();

            ArbitraryDataFileRequestThread.getInstance().processFileHashes(now, responsesToProcess, this);
        } catch (Exception e) {
            LOGGER.error(e.getMessage(), e);
        }
    }

    private ArbitraryDataFile fetchArbitraryDataFile(Peer peer, ArbitraryTransactionData arbitraryTransactionData, byte[] signature, byte[] hash) throws DataException {
        ArbitraryDataFile arbitraryDataFile;

        try {
            ArbitraryDataFile existingFile = ArbitraryDataFile.fromHash(hash, signature);
            boolean fileAlreadyExists = existingFile.exists();
            String hash58 = Base58.encode(hash);

            // Fetch the file if it doesn't exist locally
            if (!fileAlreadyExists) {
                LOGGER.debug(String.format("Fetching data file %.8s from peer %s", hash58, peer));
                arbitraryDataFileRequests.put(hash58, NTP.getTime());
                Message getArbitraryDataFileMessage = new GetArbitraryDataFileMessage(signature, hash);

                Message response = null;

                //response = peer.getResponseWithTimeout(getArbitraryDataFileMessage, (int) ArbitraryDataManager.ARBITRARY_REQUEST_TIMEOUT); // This constant is 24s, not good
                response = peer.getResponseToDataFile(getArbitraryDataFileMessage);

                arbitraryDataFileRequests.remove(hash58);
                LOGGER.trace(String.format("Removed hash %.8s from arbitraryDataFileRequests", hash58));

                if (response == null) {
                    LOGGER.debug("Received null response from peer {}", peer);
                    return null;
                }
                if (response.getType() != MessageType.ARBITRARY_DATA_FILE) {
                    LOGGER.debug("Received response with invalid type: {} from peer {}", response.getType(), peer);
                    return null;
                }

                ArbitraryDataFileMessage peersArbitraryDataFileMessage = (ArbitraryDataFileMessage) response;
                arbitraryDataFile = peersArbitraryDataFileMessage.getArbitraryDataFile();
            } else {
                LOGGER.debug(String.format("File hash %s already exists, so skipping the request", hash58));
                arbitraryDataFile = existingFile;
            }

            if (arbitraryDataFile != null) {

                arbitraryDataFile.save();

                // If this is a metadata file then we need to update the cache
                if (arbitraryTransactionData != null && arbitraryTransactionData.getMetadataHash() != null) {
                    if (Arrays.equals(arbitraryTransactionData.getMetadataHash(), hash)) {
                        ArbitraryDataCacheManager.getInstance().addToUpdateQueue(arbitraryTransactionData);
                    }
                }

                // We may need to remove the file list request, if we have all the files for this transaction
                this.handleFileListRequests(signature);
            }
        } catch (DataException e) {
            LOGGER.error(e.getMessage(), e);
            arbitraryDataFile = null;
        }

        return arbitraryDataFile;
    }

    private void fetchFileForRelay(Peer peer, Peer requestingPeer, byte[] signature, byte[] hash, Message originalMessage) throws DataException {
        try {
            String hash58 = Base58.encode(hash);

            LOGGER.debug(String.format("Fetching data file %.8s from peer %s", hash58, peer));
            arbitraryDataFileRequests.put(hash58, NTP.getTime());
            Message getArbitraryDataFileMessage = new GetArbitraryDataFileMessage(signature, hash);

            Message response = null;
            try {
                response = peer.getResponseWithTimeout(getArbitraryDataFileMessage, (int) ArbitraryDataManager.ARBITRARY_REQUEST_TIMEOUT);
            } catch (InterruptedException e) {
                // Will return below due to null response
            }
            arbitraryDataFileRequests.remove(hash58);
            LOGGER.trace(String.format("Removed hash %.8s from arbitraryDataFileRequests", hash58));

            if (response == null) {
                LOGGER.debug("Received null response from peer {}", peer);
                return;
            }
            if (response.getType() != MessageType.ARBITRARY_DATA_FILE) {
                LOGGER.debug("Received response with invalid type: {} from peer {}", response.getType(), peer);
                return;
            }

            ArbitraryDataFileMessage peersArbitraryDataFileMessage = (ArbitraryDataFileMessage) response;
            ArbitraryDataFile arbitraryDataFile = peersArbitraryDataFileMessage.getArbitraryDataFile();

            if (arbitraryDataFile != null) {

                // We might want to forward the request to the peer that originally requested it
                this.handleArbitraryDataFileForwarding(requestingPeer, new ArbitraryDataFileMessage(signature, arbitraryDataFile), originalMessage);
            }
        } catch (Exception e) {
            LOGGER.error(e.getMessage(), e);
        }
    }

    Map<String, byte[]> signatureBySignature58 = new HashMap<>();

    // Lock to synchronize access to the list
    private final Object handleFileListRequestsLock = new Object();

    // Scheduled executor service to process messages every second
    private final ScheduledExecutorService handleFileListRequestsScheduler = Executors.newScheduledThreadPool(1);

    private void handleFileListRequests(byte[] signature) {

        synchronized (handleFileListRequestsLock) {
            signatureBySignature58.put(Base58.encode(signature), signature);
        }
    }

    private void handleFileListRequestProcess() {

        Map<String, byte[]> signaturesToProcess;

        synchronized (handleFileListRequestsLock) {
            signaturesToProcess = new HashMap<>(signatureBySignature58);
            signatureBySignature58.clear();
        }

        if( signaturesToProcess.isEmpty() ) return;

        try (final Repository repository = RepositoryManager.getRepository()) {

            // Fetch the transaction data
            List<ArbitraryTransactionData> arbitraryTransactionDataList
                = ArbitraryTransactionUtils.fetchTransactionDataList(repository, new ArrayList<>(signaturesToProcess.values()));

            for( ArbitraryTransactionData arbitraryTransactionData : arbitraryTransactionDataList ) {
                boolean completeFileExists = ArbitraryTransactionUtils.completeFileExists(arbitraryTransactionData);

                if (completeFileExists) {
                    String signature58 = Base58.encode(arbitraryTransactionData.getSignature());
                    LOGGER.debug("All chunks or complete file exist for transaction {}", signature58);

                    ArbitraryDataFileListManager.getInstance().deleteFileListRequestsForSignature(signature58);
                }
            }

        } catch (Exception e) {
            LOGGER.error(e.getMessage(), e);
        }
    }

    public void handleArbitraryDataFileForwarding(Peer requestingPeer, Message message, Message originalMessage) {
        // Return if there is no originally requesting peer to forward to
        if (requestingPeer == null) {
            return;
        }

        // Return if we're not in relay mode or if this request doesn't need forwarding
        if (!Settings.getInstance().isRelayModeEnabled()) {
            return;
        }

        LOGGER.debug("Received arbitrary data file - forwarding is needed");

        try {
            // The ID needs to match that of the original request
            message.setId(originalMessage.getId());

            PeerSendManagement.getInstance().getOrCreateSendManager(requestingPeer).queueMessage(message, SEND_TIMEOUT_MS);

        } catch (Exception e) {
            LOGGER.error(e.getMessage(), e);
        }
    }

    // Fetch data directly from peers
    private List<ArbitraryDirectConnectionInfo> getDirectConnectionInfoForSignature(byte[] signature) {
        synchronized (directConnectionInfo) {
            return directConnectionInfo.stream().filter(i -> Arrays.equals(i.getSignature(), signature)).collect(Collectors.toList());
        }
    }

    /**
     * Add an ArbitraryDirectConnectionInfo item, but only if one with this peer-signature combination
     * doesn't already exist.
     * @param connectionInfo - the direct connection info to add
     */
    public void addDirectConnectionInfoIfUnique(ArbitraryDirectConnectionInfo connectionInfo) {
        boolean peerAlreadyExists;
        synchronized (directConnectionInfo) {
            peerAlreadyExists = directConnectionInfo.stream()
                    .anyMatch(i -> Arrays.equals(i.getSignature(), connectionInfo.getSignature())
                            && Objects.equals(i.getPeerAddress(), connectionInfo.getPeerAddress()));
        }
        if (!peerAlreadyExists) {
            directConnectionInfo.add(connectionInfo);
        }
    }

    private void removeDirectConnectionInfo(ArbitraryDirectConnectionInfo connectionInfo) {
        this.directConnectionInfo.remove(connectionInfo);
    }

    public boolean fetchDataFilesFromPeersForSignature(byte[] signature) {
        String signature58 = Base58.encode(signature);

        boolean success = false;

        try {
            while (!success) {
                if (isStopping) {
                    return false;
                }
                Thread.sleep(500L);

                // Firstly fetch peers that claim to be hosting files for this signature
                List<ArbitraryDirectConnectionInfo> connectionInfoList = getDirectConnectionInfoForSignature(signature);
                if (connectionInfoList == null || connectionInfoList.isEmpty()) {
                    LOGGER.debug("No remaining direct connection peers found for signature {}", signature58);
                    return false;
                }

                LOGGER.debug("Attempting a direct peer connection for signature {}...", signature58);

                // Peers found, so pick one with the highest number of chunks
                Comparator<ArbitraryDirectConnectionInfo> highestChunkCountFirstComparator =
                        Comparator.comparingInt(ArbitraryDirectConnectionInfo::getHashCount).reversed();
                ArbitraryDirectConnectionInfo directConnectionInfo = connectionInfoList.stream()
                        .sorted(highestChunkCountFirstComparator).findFirst().orElse(null);

                if (directConnectionInfo == null) {
                    return false;
                }

                // Remove from the list so that a different peer is tried next time
                removeDirectConnectionInfo(directConnectionInfo);

                String peerAddressString = directConnectionInfo.getPeerAddress();

                // Parse the peer address to find the host and port
                String host = null;
                int port = -1;
                String[] parts = peerAddressString.split(":");
                if (parts.length > 1) {
                    host = parts[0];
                    port = Integer.parseInt(parts[1]);
                } else {
                    // Assume no port included
                    host = peerAddressString;
                    // Use default listen port
                    port = Settings.getInstance().getDefaultListenPort();
                }

                String peerAddressStringWithPort = String.format("%s:%d", host, port);
                success = Network.getInstance().requestDataFromPeer(peerAddressStringWithPort, signature);

                int defaultPort = Settings.getInstance().getDefaultListenPort();

                // If unsuccessful, and using a non-standard port, try a second connection with the default listen port,
                // since almost all nodes use that. This is a workaround to account for any ephemeral ports that may
                // have made it into the dataset.
                if (!success) {
                    if (host != null && port > 0) {
                        if (port != defaultPort) {
                            String newPeerAddressString = String.format("%s:%d", host, defaultPort);
                            success = Network.getInstance().requestDataFromPeer(newPeerAddressString, signature);
                        }
                    }
                }

                // If _still_ unsuccessful, try matching the peer's IP address with some known peers, and then connect
                // to each of those in turn until one succeeds.
                if (!success) {
                    if (host != null) {
                        final String finalHost = host;
                        List<PeerData> knownPeers = Network.getInstance().getAllKnownPeers().stream()
                                .filter(knownPeerData -> knownPeerData.getAddress().getHost().equals(finalHost))
                                .collect(Collectors.toList());
                        // Loop through each match and attempt a connection
                        for (PeerData matchingPeer : knownPeers) {
                            String matchingPeerAddress = matchingPeer.getAddress().toString();
                            int matchingPeerPort = matchingPeer.getAddress().getPort();
                            // Make sure that it's not a port we've already tried
                            if (matchingPeerPort != port && matchingPeerPort != defaultPort) {
                                success = Network.getInstance().requestDataFromPeer(matchingPeerAddress, signature);
                                if (success) {
                                    // Successfully connected, so stop making connections
                                    break;
                                }
                            }
                        }
                    }
                }

                if (success) {
                    // We were able to connect with a peer, so track the request
                    ArbitraryDataFileListManager.getInstance().addToSignatureRequests(signature58, false, true);
                }

            }
        } catch (InterruptedException e) {
            // Do nothing
        }

        return success;
    }

    // Relays
    private List<ArbitraryRelayInfo> getRelayInfoListForHash(String hash58) {
        synchronized (arbitraryRelayMap) {
            return arbitraryRelayMap.stream()
                    .filter(relayInfo -> Objects.equals(relayInfo.getHash58(), hash58))
                    .collect(Collectors.toList());
        }
    }

    private ArbitraryRelayInfo getOptimalRelayInfoEntryForHash(String hash58) {
        LOGGER.trace("Fetching relay info for hash: {}", hash58);
        List<ArbitraryRelayInfo> relayInfoList = this.getRelayInfoListForHash(hash58);
        if (relayInfoList != null && !relayInfoList.isEmpty()) {

            // Remove any with null requestHops
            relayInfoList.removeIf(r -> r.getRequestHops() == null);

            // If list is now empty, then just return one at random
            if (relayInfoList.isEmpty()) {
                return this.getRandomRelayInfoEntryForHash(hash58);
            }

            // Sort by number of hops (lowest first)
            relayInfoList.sort(Comparator.comparingInt(ArbitraryRelayInfo::getRequestHops));

            // FUTURE: secondary sort by requestTime?

            ArbitraryRelayInfo relayInfo = relayInfoList.get(0);

            LOGGER.trace("Returning optimal relay info for hash: {} (requestHops {})", hash58, relayInfo.getRequestHops());
            return relayInfo;
        }
        LOGGER.trace("No relay info exists for hash: {}", hash58);
        return null;
    }

    private ArbitraryRelayInfo getRandomRelayInfoEntryForHash(String hash58) {
        LOGGER.trace("Fetching random relay info for hash: {}", hash58);
        List<ArbitraryRelayInfo> relayInfoList = this.getRelayInfoListForHash(hash58);
        if (relayInfoList != null && !relayInfoList.isEmpty()) {

            // Pick random item
            int index = new SecureRandom().nextInt(relayInfoList.size());
            LOGGER.trace("Returning random relay info for hash: {} (index {})", hash58, index);
            return relayInfoList.get(index);
        }
        LOGGER.trace("No relay info exists for hash: {}", hash58);
        return null;
    }

    public void addToRelayMap(ArbitraryRelayInfo newEntry) {
        if (newEntry == null || !newEntry.isValid()) {
            return;
        }

        // Remove existing entry for this peer if it exists, to renew the timestamp
        this.removeFromRelayMap(newEntry);

        // Re-add
        arbitraryRelayMap.add(newEntry);
        LOGGER.debug("Added entry to relay map: {}", newEntry);
    }

    private void removeFromRelayMap(ArbitraryRelayInfo entry) {
        arbitraryRelayMap.removeIf(relayInfo -> relayInfo.equals(entry));
    }

    // Peers requesting QDN data from us
    /**
     * Add an address string of a peer that is trying to request data from us.
     * @param peerAddress
     */
    public void addRecentDataRequest(String peerAddress) {
        if (peerAddress == null) {
            return;
        }

        Long now = NTP.getTime();
        if (now == null) {
            return;
        }

        // Make sure to remove the port, since it isn't guaranteed to match next time
        String[] parts = peerAddress.split(":");
        if (parts.length == 0) {
            return;
        }
        String host = parts[0];
        if (!InetAddresses.isInetAddress(host)) {
            // Invalid host
            return;
        }

        this.recentDataRequests.put(host, now);
    }

    public boolean isPeerRequestingData(String peerAddressWithoutPort) {
        return this.recentDataRequests.containsKey(peerAddressWithoutPort);
    }

    public boolean hasPendingDataRequest() {
        return !this.recentDataRequests.isEmpty();
    }

    // Network handlers
    public void onNetworkGetArbitraryDataFileMessage(Peer peer, Message message) {
        // Don't respond if QDN is disabled
        if (!Settings.getInstance().isQdnEnabled()) {
            return;
        }

        GetArbitraryDataFileMessage getArbitraryDataFileMessage = (GetArbitraryDataFileMessage) message;
        byte[] hash = getArbitraryDataFileMessage.getHash();
        String hash58 = Base58.encode(hash);
        byte[] signature = getArbitraryDataFileMessage.getSignature();
        Controller.getInstance().stats.getArbitraryDataFileMessageStats.requests.incrementAndGet();

        LOGGER.debug("Received GetArbitraryDataFileMessage from peer {} for hash {}", peer, Base58.encode(hash));

        try {
            ArbitraryDataFile arbitraryDataFile = ArbitraryDataFile.fromHash(hash, signature);
            ArbitraryRelayInfo relayInfo = this.getOptimalRelayInfoEntryForHash(hash58);

            if (arbitraryDataFile.exists()) {
                LOGGER.trace("Hash {} exists", hash58);

                // We can serve the file directly as we already have it
                LOGGER.debug("Sending file {}...", arbitraryDataFile);
                ArbitraryDataFileMessage arbitraryDataFileMessage = new ArbitraryDataFileMessage(signature, arbitraryDataFile);
                arbitraryDataFileMessage.setId(message.getId());

                PeerSendManagement.getInstance().getOrCreateSendManager(peer).queueMessage(arbitraryDataFileMessage, SEND_TIMEOUT_MS);

            }
            else if (relayInfo != null) {
                LOGGER.debug("We have relay info for hash {}", Base58.encode(hash));
                // We need to ask this peer for the file
                Peer peerToAsk = relayInfo.getPeer();
                if (peerToAsk != null) {

                    // Forward the message to this peer
                    LOGGER.debug("Asking peer {} for hash {}", peerToAsk, hash58);
                    // No need to pass arbitraryTransactionData below because this is only used for metadata caching,
                    // and metadata isn't retained when relaying.
                    this.fetchFileForRelay(peerToAsk, peer, signature, hash, message);
                }
                else {
                    LOGGER.debug("Peer {} not found in relay info", peer);
                }
            }
            else {
                LOGGER.debug("Hash {} doesn't exist and we don't have relay info", hash58);

                // We don't have this file
                Controller.getInstance().stats.getArbitraryDataFileMessageStats.unknownFiles.getAndIncrement();

                // Send valid, yet unexpected message type in response, so peer's synchronizer doesn't have to wait for timeout
                LOGGER.debug(String.format("Sending 'file unknown' response to peer %s for GET_FILE request for unknown file %s", peer, arbitraryDataFile));

                // Send generic 'unknown' message as it's very short
                Message fileUnknownMessage = peer.getPeersVersion() >= GenericUnknownMessage.MINIMUM_PEER_VERSION
                        ? new GenericUnknownMessage()
                        : new BlockSummariesMessage(Collections.emptyList());
                fileUnknownMessage.setId(message.getId());
                if (!peer.sendMessage(fileUnknownMessage)) {
                    LOGGER.debug("Couldn't sent file-unknown response");
                }
                else {
                    LOGGER.debug("Sent file-unknown response for file {}", arbitraryDataFile);
                }
            }
        }
        catch (DataException e) {
            LOGGER.debug("Unable to handle request for arbitrary data file: {}", hash58);
        } catch (MessageException e) {
            throw new RuntimeException(e);
        }
    }

}<|MERGE_RESOLUTION|>--- conflicted
+++ resolved
@@ -60,8 +60,7 @@
     private Map<String, Long> recentDataRequests = Collections.synchronizedMap(new HashMap<>());
 
     public static int MAX_FILE_HASH_RESPONSES = 1000;
-<<<<<<< HEAD
-=======
+
     private final Map<String, PeerSendManager> peerSendManagers = new ConcurrentHashMap<>();
 
     private PeerSendManager getOrCreateSendManager(Peer peer) {
@@ -72,13 +71,11 @@
             return null;
         }
     }
->>>>>>> 94db33ec
 
     private ArbitraryDataFileManager() {
         this.arbitraryDataFileHashResponseScheduler.scheduleAtFixedRate( this::processResponses, 60, 1, TimeUnit.SECONDS);
         this.arbitraryDataFileHashResponseScheduler.scheduleAtFixedRate(this::handleFileListRequestProcess, 60, 1, TimeUnit.SECONDS);
-<<<<<<< HEAD
-=======
+
        ScheduledExecutorService cleaner = Executors.newSingleThreadScheduledExecutor();
 
         cleaner.scheduleAtFixedRate(() -> {
@@ -97,7 +94,6 @@
                 }
             }
         }, 0, 5, TimeUnit.MINUTES);
->>>>>>> 94db33ec
     }
 
     public static ArbitraryDataFileManager getInstance() {
