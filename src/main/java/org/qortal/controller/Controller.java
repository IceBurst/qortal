package org.qortal.controller;

import java.awt.TrayIcon.MessageType;
import java.io.File;
import java.io.FileNotFoundException;
import java.io.IOException;
import java.io.InputStream;
import java.nio.file.Path;
import java.nio.file.Paths;
import java.security.Security;
import java.time.LocalDateTime;
import java.time.ZoneOffset;
import java.time.format.DateTimeFormatter;
import java.util.*;
import java.util.concurrent.ExecutorService;
import java.util.concurrent.Executors;
import java.util.concurrent.TimeUnit;
import java.util.concurrent.TimeoutException;
import java.util.concurrent.atomic.AtomicLong;
import java.util.concurrent.locks.ReentrantLock;
import java.util.function.Function;
import java.util.function.Predicate;
import java.util.stream.Collectors;

import javax.xml.bind.annotation.XmlAccessType;
import javax.xml.bind.annotation.XmlAccessorType;

import org.apache.logging.log4j.LogManager;
import org.apache.logging.log4j.Logger;
import org.bouncycastle.jce.provider.BouncyCastleProvider;
import org.bouncycastle.jsse.provider.BouncyCastleJsseProvider;
import com.google.common.primitives.Longs;
import org.qortal.account.Account;
import org.qortal.account.PrivateKeyAccount;
import org.qortal.account.PublicKeyAccount;
import org.qortal.api.ApiService;
import org.qortal.api.DomainMapService;
import org.qortal.api.GatewayService;
import org.qortal.block.Block;
import org.qortal.block.BlockChain;
import org.qortal.block.BlockChain.BlockTimingByHeight;
import org.qortal.controller.arbitrary.*;
import org.qortal.controller.repository.PruneManager;
import org.qortal.controller.repository.NamesDatabaseIntegrityCheck;
import org.qortal.controller.tradebot.TradeBot;
import org.qortal.data.account.MintingAccountData;
import org.qortal.data.account.RewardShareData;
import org.qortal.data.block.BlockData;
import org.qortal.data.block.BlockSummaryData;
import org.qortal.data.network.OnlineAccountData;
import org.qortal.data.network.PeerChainTipData;
import org.qortal.data.network.PeerData;
import org.qortal.data.transaction.ChatTransactionData;
import org.qortal.data.transaction.TransactionData;
import org.qortal.event.Event;
import org.qortal.event.EventBus;
import org.qortal.globalization.Translator;
import org.qortal.gui.Gui;
import org.qortal.gui.SysTray;
import org.qortal.network.Network;
import org.qortal.network.Peer;
import org.qortal.network.message.*;
import org.qortal.repository.*;
import org.qortal.repository.hsqldb.HSQLDBRepositoryFactory;
import org.qortal.settings.Settings;
import org.qortal.transaction.Transaction;
import org.qortal.transaction.Transaction.TransactionType;
import org.qortal.transaction.Transaction.ValidationResult;
import org.qortal.utils.*;

public class Controller extends Thread {

	static {
		// This must go before any calls to LogManager/Logger
		System.setProperty("log4j2.formatMsgNoLookups", "true");
		System.setProperty("java.util.logging.manager", "org.apache.logging.log4j.jul.LogManager");
	}

	/** Controller start-up time (ms) taken using <tt>System.currentTimeMillis()</tt>. */
	public static final long startTime = System.currentTimeMillis();
	public static final String VERSION_PREFIX = "qortal-";

	private static final Logger LOGGER = LogManager.getLogger(Controller.class);
	public static final long MISBEHAVIOUR_COOLOFF = 10 * 60 * 1000L; // ms
	private static final int MAX_BLOCKCHAIN_TIP_AGE = 5; // blocks
	private static final Object shutdownLock = new Object();
	private static final String repositoryUrlTemplate = "jdbc:hsqldb:file:%s" + File.separator + "blockchain;create=true;hsqldb.full_log_replay=true";
	private static final long NTP_PRE_SYNC_CHECK_PERIOD = 5 * 1000L; // ms
	private static final long NTP_POST_SYNC_CHECK_PERIOD = 5 * 60 * 1000L; // ms
	private static final long DELETE_EXPIRED_INTERVAL = 5 * 60 * 1000L; // ms
	private static final int MAX_INCOMING_TRANSACTIONS = 5000;

	/** Minimum time before considering an invalid unconfirmed transaction as "stale" */
	public static final long INVALID_TRANSACTION_STALE_TIMEOUT = 30 * 60 * 1000L; // ms
	/** Minimum frequency to re-request stale unconfirmed transactions from peers, to recheck validity */
	public static final long INVALID_TRANSACTION_RECHECK_INTERVAL = 60 * 60 * 1000L; // ms\
	/** Minimum frequency to re-request expired unconfirmed transactions from peers, to recheck validity
	 * This mainly exists to stop expired transactions from bloating the list */
	public static final long EXPIRED_TRANSACTION_RECHECK_INTERVAL = 10 * 60 * 1000L; // ms

	// To do with online accounts list
	private static final long ONLINE_ACCOUNTS_TASKS_INTERVAL = 10 * 1000L; // ms
	private static final long ONLINE_ACCOUNTS_BROADCAST_INTERVAL = 1 * 60 * 1000L; // ms
	public static final long ONLINE_TIMESTAMP_MODULUS = 5 * 60 * 1000L;
	private static final long LAST_SEEN_EXPIRY_PERIOD = (ONLINE_TIMESTAMP_MODULUS * 2) + (1 * 60 * 1000L);
	/** How many (latest) blocks' worth of online accounts we cache */
	private static final int MAX_BLOCKS_CACHED_ONLINE_ACCOUNTS = 2;
	private static final long ONLINE_ACCOUNTS_V2_PEER_VERSION = 0x0300020000L;


	private static volatile boolean isStopping = false;
	private static BlockMinter blockMinter = null;
	private static volatile boolean requestSysTrayUpdate = true;
	private static Controller instance;

	private final String buildVersion;
	private final long buildTimestamp; // seconds
	private final String[] savedArgs;

	private ExecutorService callbackExecutor = Executors.newFixedThreadPool(3);
	private volatile boolean notifyGroupMembershipChange = false;

	/** Latest blocks on our chain. Note: tail/last is the latest block. */
	private final Deque<BlockData> latestBlocks = new LinkedList<>();

	/** Cache of BlockMessages, indexed by block signature */
	@SuppressWarnings("serial")
	private final LinkedHashMap<ByteArray, CachedBlockMessage> blockMessageCache = new LinkedHashMap<>() {
		@Override
		protected boolean removeEldestEntry(Map.Entry<ByteArray, CachedBlockMessage> eldest) {
			return this.size() > Settings.getInstance().getBlockCacheSize();
		}
	};

	private long repositoryBackupTimestamp = startTime; // ms
	private long repositoryMaintenanceTimestamp = startTime; // ms
	private long repositoryCheckpointTimestamp = startTime; // ms
	private long ntpCheckTimestamp = startTime; // ms
	private long deleteExpiredTimestamp = startTime + DELETE_EXPIRED_INTERVAL; // ms

	private long onlineAccountsTasksTimestamp = startTime + ONLINE_ACCOUNTS_TASKS_INTERVAL; // ms

	/** Whether we can mint new blocks, as reported by BlockMinter. */
	private volatile boolean isMintingPossible = false;

	/** List of incoming transaction that are in the import queue */
	private List<TransactionData> incomingTransactions = Collections.synchronizedList(new ArrayList<>());

	/** List of recent invalid unconfirmed transactions */
	private Map<String, Long> invalidUnconfirmedTransactions = Collections.synchronizedMap(new HashMap<>());

	/** Lock for only allowing one blockchain-modifying codepath at a time. e.g. synchronization or newly minted block. */
	private final ReentrantLock blockchainLock = new ReentrantLock();

	/** Cache of current 'online accounts' */
	List<OnlineAccountData> onlineAccounts = new ArrayList<>();
	/** Cache of latest blocks' online accounts */
	Deque<List<OnlineAccountData>> latestBlocksOnlineAccounts = new ArrayDeque<>(MAX_BLOCKS_CACHED_ONLINE_ACCOUNTS);

	// Stats
	@XmlAccessorType(XmlAccessType.FIELD)
	public static class StatsSnapshot {
		public static class GetBlockMessageStats {
			public AtomicLong requests = new AtomicLong();
			public AtomicLong cacheHits = new AtomicLong();
			public AtomicLong unknownBlocks = new AtomicLong();
			public AtomicLong cacheFills = new AtomicLong();

			public GetBlockMessageStats() {
			}
		}
		public GetBlockMessageStats getBlockMessageStats = new GetBlockMessageStats();

		public static class GetBlockSummariesStats {
			public AtomicLong requests = new AtomicLong();
			public AtomicLong cacheHits = new AtomicLong();
			public AtomicLong fullyFromCache = new AtomicLong();

			public GetBlockSummariesStats() {
			}
		}
		public GetBlockSummariesStats getBlockSummariesStats = new GetBlockSummariesStats();

		public static class GetBlockSignaturesV2Stats {
			public AtomicLong requests = new AtomicLong();
			public AtomicLong cacheHits = new AtomicLong();
			public AtomicLong fullyFromCache = new AtomicLong();

			public GetBlockSignaturesV2Stats() {
			}
		}
		public GetBlockSignaturesV2Stats getBlockSignaturesV2Stats = new GetBlockSignaturesV2Stats();

		public static class GetArbitraryDataFileMessageStats {
			public AtomicLong requests = new AtomicLong();
			public AtomicLong unknownFiles = new AtomicLong();

			public GetArbitraryDataFileMessageStats() {
			}
		}
		public GetArbitraryDataFileMessageStats getArbitraryDataFileMessageStats = new GetArbitraryDataFileMessageStats();

		public static class GetArbitraryDataFileListMessageStats {
			public AtomicLong requests = new AtomicLong();
			public AtomicLong unknownFiles = new AtomicLong();

			public GetArbitraryDataFileListMessageStats() {
			}
		}
		public GetArbitraryDataFileListMessageStats getArbitraryDataFileListMessageStats = new GetArbitraryDataFileListMessageStats();

		public static class GetArbitraryMetadataMessageStats {
			public AtomicLong requests = new AtomicLong();
			public AtomicLong unknownFiles = new AtomicLong();

			public GetArbitraryMetadataMessageStats() {
			}
		}
		public GetArbitraryMetadataMessageStats getArbitraryMetadataMessageStats = new GetArbitraryMetadataMessageStats();

		public AtomicLong latestBlocksCacheRefills = new AtomicLong();

		public StatsSnapshot() {
		}
	}
	public final StatsSnapshot stats = new StatsSnapshot();

	// Constructors

	private Controller(String[] args) {
		Properties properties = new Properties();
		try (InputStream in = this.getClass().getResourceAsStream("/build.properties")) {
			properties.load(in);
		} catch (IOException e) {
			throw new RuntimeException("Can't read build.properties resource", e);
		}

		// Determine build timestamp
		String buildTimestampProperty = properties.getProperty("build.timestamp");
		if (buildTimestampProperty == null) {
			throw new RuntimeException("Can't read build.timestamp from build.properties resource");
		}
		if (buildTimestampProperty.startsWith("$")) {
			// Maven vars haven't been replaced - this was most likely built using an IDE, not via mvn package
			this.buildTimestamp = System.currentTimeMillis();
			buildTimestampProperty = "unknown";
		} else {
			this.buildTimestamp = LocalDateTime.parse(buildTimestampProperty, DateTimeFormatter.ofPattern("yyyyMMddHHmmss")).toEpochSecond(ZoneOffset.UTC);
		}
		LOGGER.info(String.format("Build timestamp: %s", buildTimestampProperty));

		// Determine build version
		String buildVersionProperty = properties.getProperty("build.version");
		if (buildVersionProperty == null) {
			throw new RuntimeException("Can't read build.version from build.properties resource");
		}
		if (buildVersionProperty.contains("${git.commit.id.abbrev}")) {
			// Maven vars haven't been replaced - this was most likely built using an IDE, not via mvn package
			buildVersionProperty = buildVersionProperty.replace("${git.commit.id.abbrev}", "debug");
		}
		this.buildVersion = VERSION_PREFIX + buildVersionProperty;
		LOGGER.info(String.format("Build version: %s", this.buildVersion));

		this.savedArgs = args;
	}

	private static synchronized Controller newInstance(String[] args) {
		instance = new Controller(args);
		return instance;
	}

	public static synchronized Controller getInstance() {
		if (instance == null)
			instance = new Controller(null);

		return instance;
	}

	// Getters / setters

	public static String getRepositoryUrl() {
		return String.format(repositoryUrlTemplate, Settings.getInstance().getRepositoryPath());
	}

	public long getBuildTimestamp() {
		return this.buildTimestamp;
	}

	public String getVersionString() {
		return this.buildVersion;
	}

	public String getVersionStringWithoutPrefix() {
		return this.buildVersion.replaceFirst(VERSION_PREFIX, "");
	}

	/** Returns current blockchain height, or 0 if it's not available. */
	public int getChainHeight() {
		synchronized (this.latestBlocks) {
			BlockData blockData = this.latestBlocks.peekLast();
			if (blockData == null)
				return 0;

			return blockData.getHeight();
		}
	}

	/** Returns highest block, or null if it's not available. */
	public BlockData getChainTip() {
		synchronized (this.latestBlocks) {
			return this.latestBlocks.peekLast();
		}
	}

	public void refillLatestBlocksCache() throws DataException {
		// Set initial chain height/tip
		try (final Repository repository = RepositoryManager.getRepository()) {
			BlockData blockData = repository.getBlockRepository().getLastBlock();
			int blockCacheSize = Settings.getInstance().getBlockCacheSize();

			synchronized (this.latestBlocks) {
				this.latestBlocks.clear();

				for (int i = 0; i < blockCacheSize && blockData != null; ++i) {
					this.latestBlocks.addFirst(blockData);
					blockData = repository.getBlockRepository().fromHeight(blockData.getHeight() - 1);
				}
			}
		}
	}

	public ReentrantLock getBlockchainLock() {
		return this.blockchainLock;
	}

	/* package */ String[] getSavedArgs() {
		return this.savedArgs;
	}

	public static boolean isStopping() {
		return isStopping;
	}

	// For API use
	public boolean isMintingPossible() {
		return this.isMintingPossible;
	}

	// Entry point

	public static void main(String[] args) {
		LoggingUtils.fixLegacyLog4j2Properties();

		LOGGER.info("Starting up...");

		// Potential GUI startup with splash screen, etc.
		Gui.getInstance();

		Security.insertProviderAt(new BouncyCastleProvider(), 0);
		Security.insertProviderAt(new BouncyCastleJsseProvider(), 1);

		// Load/check settings, which potentially sets up blockchain config, etc.
		try {
			if (args.length > 0)
				Settings.fileInstance(args[0]);
			else
				Settings.getInstance();
		} catch (Throwable t) {
			Gui.getInstance().fatalError("Settings file", t.getMessage());
			return; // Not System.exit() so that GUI can display error
		}

		Controller.newInstance(args);

		LOGGER.info("Starting NTP");
		Long ntpOffset = Settings.getInstance().getTestNtpOffset();
		if (ntpOffset != null)
			NTP.setFixedOffset(ntpOffset);
		else
			NTP.start(Settings.getInstance().getNtpServers());

		LOGGER.info("Starting repository");
		try {
			RepositoryFactory repositoryFactory = new HSQLDBRepositoryFactory(getRepositoryUrl());
			RepositoryManager.setRepositoryFactory(repositoryFactory);
			RepositoryManager.setRequestedCheckpoint(Boolean.TRUE);

			try (final Repository repository = RepositoryManager.getRepository()) {
				RepositoryManager.archive(repository);
				RepositoryManager.prune(repository);
			}
		} catch (DataException e) {
			// If exception has no cause then repository is in use by some other process.
			if (e.getCause() == null) {
				LOGGER.info("Repository in use by another process?");
				Gui.getInstance().fatalError("Repository issue", "Repository in use by another process?");
			} else {
				LOGGER.error("Unable to start repository", e);
				Gui.getInstance().fatalError("Repository issue", e);
			}

			return; // Not System.exit() so that GUI can display error
		}

		// Rebuild Names table and check database integrity (if enabled)
		NamesDatabaseIntegrityCheck namesDatabaseIntegrityCheck = new NamesDatabaseIntegrityCheck();
		namesDatabaseIntegrityCheck.rebuildAllNames();
		if (Settings.getInstance().isNamesIntegrityCheckEnabled()) {
			namesDatabaseIntegrityCheck.runIntegrityCheck();
		}

		LOGGER.info("Validating blockchain");
		try {
			BlockChain.validate();

			Controller.getInstance().refillLatestBlocksCache();
			LOGGER.info(String.format("Our chain height at start-up: %d", Controller.getInstance().getChainHeight()));
		} catch (DataException e) {
			LOGGER.error("Couldn't validate blockchain", e);
			Gui.getInstance().fatalError("Blockchain validation issue", e);
			return; // Not System.exit() so that GUI can display error
		}

		// Import current trade bot states and minting accounts if they exist
		Controller.importRepositoryData();

		// Add the initial peers to the repository if we don't have any
		Controller.installInitialPeers();

		LOGGER.info("Starting controller");
		Controller.getInstance().start();

		LOGGER.info(String.format("Starting networking on port %d", Settings.getInstance().getListenPort()));
		try {
			Network network = Network.getInstance();
			network.start();
		} catch (IOException | DataException e) {
			LOGGER.error("Unable to start networking", e);
			Controller.getInstance().shutdown();
			Gui.getInstance().fatalError("Networking failure", e);
			return; // Not System.exit() so that GUI can display error
		}

		Runtime.getRuntime().addShutdownHook(new Thread() {
			@Override
			public void run() {
				Thread.currentThread().setName("Shutdown hook");

				Controller.getInstance().shutdown();
			}
		});

		LOGGER.info("Starting synchronizer");
		Synchronizer.getInstance().start();

		LOGGER.info("Starting block minter");
		blockMinter = new BlockMinter();
		blockMinter.start();

		LOGGER.info("Starting trade-bot");
		TradeBot.getInstance();

		// Arbitrary data controllers
		LOGGER.info("Starting arbitrary-transaction controllers");
		ArbitraryDataManager.getInstance().start();
		ArbitraryDataFileManager.getInstance().start();
		ArbitraryDataBuildManager.getInstance().start();
		ArbitraryDataCleanupManager.getInstance().start();
		ArbitraryDataStorageManager.getInstance().start();
		ArbitraryDataRenderManager.getInstance().start();

		// Auto-update service?
		if (Settings.getInstance().isAutoUpdateEnabled()) {
			LOGGER.info("Starting auto-update");
			AutoUpdate.getInstance().start();
		}

		LOGGER.info(String.format("Starting API on port %d", Settings.getInstance().getApiPort()));
		try {
			ApiService apiService = ApiService.getInstance();
			apiService.start();
		} catch (Exception e) {
			LOGGER.error("Unable to start API", e);
			Controller.getInstance().shutdown();
			Gui.getInstance().fatalError("API failure", e);
			return; // Not System.exit() so that GUI can display error
		}

		if (Settings.getInstance().isGatewayEnabled()) {
			LOGGER.info(String.format("Starting gateway service on port %d", Settings.getInstance().getGatewayPort()));
			try {
				GatewayService gatewayService = GatewayService.getInstance();
				gatewayService.start();
			} catch (Exception e) {
				LOGGER.error("Unable to start gateway service", e);
				Controller.getInstance().shutdown();
				Gui.getInstance().fatalError("Gateway service failure", e);
				return; // Not System.exit() so that GUI can display error
			}
		}

		if (Settings.getInstance().isDomainMapEnabled()) {
			LOGGER.info(String.format("Starting domain map service on port %d", Settings.getInstance().getDomainMapPort()));
			try {
				DomainMapService domainMapService = DomainMapService.getInstance();
				domainMapService.start();
			} catch (Exception e) {
				LOGGER.error("Unable to start domain map service", e);
				Controller.getInstance().shutdown();
				Gui.getInstance().fatalError("Domain map service failure", e);
				return; // Not System.exit() so that GUI can display error
			}
		}

		// If GUI is enabled, we're no longer starting up but actually running now
		Gui.getInstance().notifyRunning();
	}

	/** Called by AdvancedInstaller's launch EXE in single-instance mode, when an instance is already running. */
	public static void secondaryMain(String[] args) {
		// Return as we don't want to run more than one instance
	}


	// Main thread

	@Override
	public void run() {
		Thread.currentThread().setName("Qortal");

		final long repositoryBackupInterval = Settings.getInstance().getRepositoryBackupInterval();
		final long repositoryCheckpointInterval = Settings.getInstance().getRepositoryCheckpointInterval();
		long repositoryMaintenanceInterval = getRandomRepositoryMaintenanceInterval();

		// Start executor service for trimming or pruning
		PruneManager.getInstance().start();

		try {
			while (!isStopping) {
				// Maybe update SysTray
				if (requestSysTrayUpdate) {
					requestSysTrayUpdate = false;
					updateSysTray();
				}

				Thread.sleep(1000);

				final long now = System.currentTimeMillis();

				// Check NTP status
				if (now >= ntpCheckTimestamp) {
					Long ntpTime = NTP.getTime();

					if (ntpTime != null) {
						if (ntpTime != now)
							// Only log if non-zero offset
							LOGGER.info(String.format("Adjusting system time by NTP offset: %dms", ntpTime - now));

						ntpCheckTimestamp = now + NTP_POST_SYNC_CHECK_PERIOD;
						requestSysTrayUpdate = true;
					} else {
						LOGGER.info(String.format("No NTP offset yet"));
						ntpCheckTimestamp = now + NTP_PRE_SYNC_CHECK_PERIOD;
						// We can't do much without a valid NTP time
						continue;
					}
				}

				// Process incoming transactions queue
				processIncomingTransactionsQueue();
				// Clean up invalid incoming transactions list
				cleanupInvalidTransactionsList(now);

				// Clean up arbitrary data request cache
				ArbitraryDataManager.getInstance().cleanupRequestCache(now);
				// Clean up arbitrary data queues and lists
				ArbitraryDataBuildManager.getInstance().cleanupQueues(now);

				// Time to 'checkpoint' uncommitted repository writes?
				if (now >= repositoryCheckpointTimestamp + repositoryCheckpointInterval) {
					repositoryCheckpointTimestamp = now + repositoryCheckpointInterval;

					RepositoryManager.setRequestedCheckpoint(Boolean.TRUE);
				}

				// Give repository a chance to backup (if enabled)
				if (repositoryBackupInterval > 0 && now >= repositoryBackupTimestamp + repositoryBackupInterval) {
					repositoryBackupTimestamp = now + repositoryBackupInterval;

					if (Settings.getInstance().getShowBackupNotification())
						SysTray.getInstance().showMessage(Translator.INSTANCE.translate("SysTray", "DB_BACKUP"),
								Translator.INSTANCE.translate("SysTray", "CREATING_BACKUP_OF_DB_FILES"),
								MessageType.INFO);

					try {
						// Timeout if the database isn't ready for backing up after 60 seconds
						long timeout = 60 * 1000L;
						RepositoryManager.backup(true, "backup", timeout);

					} catch (TimeoutException e) {
						LOGGER.info("Attempt to backup repository failed due to timeout: {}", e.getMessage());
					}
				}

				// Give repository a chance to perform maintenance (if enabled)
				if (repositoryMaintenanceInterval > 0 && now >= repositoryMaintenanceTimestamp + repositoryMaintenanceInterval) {
					repositoryMaintenanceTimestamp = now + repositoryMaintenanceInterval;

					if (Settings.getInstance().getShowMaintenanceNotification())
						SysTray.getInstance().showMessage(Translator.INSTANCE.translate("SysTray", "DB_MAINTENANCE"),
								Translator.INSTANCE.translate("SysTray", "PERFORMING_DB_MAINTENANCE"),
								MessageType.INFO);

					LOGGER.info("Starting scheduled repository maintenance. This can take a while...");
					try (final Repository repository = RepositoryManager.getRepository()) {

						// Timeout if the database isn't ready for maintenance after 60 seconds
						long timeout = 60 * 1000L;
						repository.performPeriodicMaintenance(timeout);

						LOGGER.info("Scheduled repository maintenance completed");
					} catch (DataException | TimeoutException e) {
						LOGGER.error("Scheduled repository maintenance failed", e);
					}

					// Get a new random interval
					repositoryMaintenanceInterval = getRandomRepositoryMaintenanceInterval();
				}

				// Prune stuck/slow/old peers
				try {
					Network.getInstance().prunePeers();
				} catch (DataException e) {
					LOGGER.warn(String.format("Repository issue when trying to prune peers: %s", e.getMessage()));
				}

				// Delete expired transactions
				if (now >= deleteExpiredTimestamp) {
					deleteExpiredTimestamp = now + DELETE_EXPIRED_INTERVAL;
					deleteExpiredTransactions();
				}

				// Perform tasks to do with managing online accounts list
				if (now >= onlineAccountsTasksTimestamp) {
					onlineAccountsTasksTimestamp = now + ONLINE_ACCOUNTS_TASKS_INTERVAL;
					performOnlineAccountsTasks();
				}
			}
		} catch (InterruptedException e) {
			// Clear interrupted flag so we can shutdown trim threads
			Thread.interrupted();
			// Fall-through to exit
		} finally {
			PruneManager.getInstance().stop();
		}
	}

	/**
	 * Import current trade bot states and minting accounts.
	 * This is needed because the user may have bootstrapped, or there could be a database inconsistency
	 * if the core crashed when computing the nonce during the start of the trade process.
	 */
	private static void importRepositoryData() {
		try (final Repository repository = RepositoryManager.getRepository()) {

			String exportPath = Settings.getInstance().getExportPath();
			try {
				Path importPath = Paths.get(exportPath, "TradeBotStates.json");
				repository.importDataFromFile(importPath.toString());
			} catch (FileNotFoundException e) {
				// Do nothing, as the files will only exist in certain cases
			}

			try {
				Path importPath = Paths.get(exportPath, "MintingAccounts.json");
				repository.importDataFromFile(importPath.toString());
			} catch (FileNotFoundException e) {
				// Do nothing, as the files will only exist in certain cases
			}
			repository.saveChanges();
		}
		catch (DataException | IOException e) {
			LOGGER.info("Unable to import data into repository: {}", e.getMessage());
		}
	}

	private static void installInitialPeers() {
		try (final Repository repository = RepositoryManager.getRepository()) {
			if (repository.getNetworkRepository().getAllPeers().isEmpty()) {
				Network.installInitialPeers(repository);
			}

		} catch (DataException e) {
			// Fail silently as this is an optional step
		}
	}

	public static final Predicate<Peer> hasMisbehaved = peer -> {
		final Long lastMisbehaved = peer.getPeerData().getLastMisbehaved();
		return lastMisbehaved != null && lastMisbehaved > NTP.getTime() - MISBEHAVIOUR_COOLOFF;
	};

	public static final Predicate<Peer> hasNoRecentBlock = peer -> {
		final Long minLatestBlockTimestamp = getMinimumLatestBlockTimestamp();
		final PeerChainTipData peerChainTipData = peer.getChainTipData();
		return peerChainTipData == null || peerChainTipData.getLastBlockTimestamp() == null || peerChainTipData.getLastBlockTimestamp() < minLatestBlockTimestamp;
	};

	public static final Predicate<Peer> hasNoOrSameBlock = peer -> {
		final BlockData latestBlockData = getInstance().getChainTip();
		final PeerChainTipData peerChainTipData = peer.getChainTipData();
		return peerChainTipData == null || peerChainTipData.getLastBlockSignature() == null || Arrays.equals(latestBlockData.getSignature(), peerChainTipData.getLastBlockSignature());
	};

	public static final Predicate<Peer> hasOnlyGenesisBlock = peer -> {
		final PeerChainTipData peerChainTipData = peer.getChainTipData();
		return peerChainTipData == null || peerChainTipData.getLastHeight() == null || peerChainTipData.getLastHeight() == 1;
	};

	public static final Predicate<Peer> hasInferiorChainTip = peer -> {
		final PeerChainTipData peerChainTipData = peer.getChainTipData();
		final List<ByteArray> inferiorChainTips = Synchronizer.getInstance().inferiorChainSignatures;
		return peerChainTipData == null || peerChainTipData.getLastBlockSignature() == null || inferiorChainTips.contains(new ByteArray(peerChainTipData.getLastBlockSignature()));
	};

	public static final Predicate<Peer> hasOldVersion = peer -> {
		final String minPeerVersion = Settings.getInstance().getMinPeerVersion();
		return peer.isAtLeastVersion(minPeerVersion) == false;
	};

	private long getRandomRepositoryMaintenanceInterval() {
		final long minInterval = Settings.getInstance().getRepositoryMaintenanceMinInterval();
		final long maxInterval = Settings.getInstance().getRepositoryMaintenanceMaxInterval();
		if (maxInterval == 0) {
			return 0;
		}
		return (new Random().nextLong() % (maxInterval - minInterval)) + minInterval;
	}

	/**
	 * Export current trade bot states and minting accounts.
	 */
	public void exportRepositoryData() {
		try (final Repository repository = RepositoryManager.getRepository()) {
			repository.exportNodeLocalData();

		} catch (DataException e) {
			// Fail silently as this is an optional step
		}
	}


	public static class StatusChangeEvent implements Event {
		public StatusChangeEvent() {
		}
	}

	public void updateSysTray() {
		if (NTP.getTime() == null) {
			SysTray.getInstance().setToolTipText(Translator.INSTANCE.translate("SysTray", "SYNCHRONIZING_CLOCK"));
			SysTray.getInstance().setTrayIcon(1);
			return;
		}

		final int numberOfPeers = Network.getInstance().getHandshakedPeers().size();

		final int height = getChainHeight();

		String connectionsText = Translator.INSTANCE.translate("SysTray", numberOfPeers != 1 ? "CONNECTIONS" : "CONNECTION");
		String heightText = Translator.INSTANCE.translate("SysTray", "BLOCK_HEIGHT");

		String actionText;

		synchronized (Synchronizer.getInstance().syncLock) {
			if (this.isMintingPossible) {
				actionText = Translator.INSTANCE.translate("SysTray", "MINTING_ENABLED");
				SysTray.getInstance().setTrayIcon(2);
			}
			else if (numberOfPeers < Settings.getInstance().getMinBlockchainPeers()) {
				actionText = Translator.INSTANCE.translate("SysTray", "CONNECTING");
				SysTray.getInstance().setTrayIcon(3);
			}
			else if (!this.isUpToDate()) {
				actionText = String.format("%s - %d%%", Translator.INSTANCE.translate("SysTray", "SYNCHRONIZING_BLOCKCHAIN"), Synchronizer.getInstance().getSyncPercent());
				SysTray.getInstance().setTrayIcon(3);
			}
			else {
				actionText = Translator.INSTANCE.translate("SysTray", "MINTING_DISABLED");
				SysTray.getInstance().setTrayIcon(4);
			}
		}

		String tooltip = String.format("%s - %d %s - %s %d", actionText, numberOfPeers, connectionsText, heightText, height) + "\n" + String.format("%s: %s", Translator.INSTANCE.translate("SysTray", "BUILD_VERSION"), this.buildVersion);
		SysTray.getInstance().setToolTipText(tooltip);

		this.callbackExecutor.execute(() -> {
			EventBus.INSTANCE.notify(new StatusChangeEvent());
		});
	}

	public void deleteExpiredTransactions() {
		final Long now = NTP.getTime();
		if (now == null)
			return;

		// This isn't critical so don't block for repository instance.
		try (final Repository repository = RepositoryManager.tryRepository()) {
			if (repository == null)
				return;

			List<TransactionData> transactions = repository.getTransactionRepository().getUnconfirmedTransactions();

			int deletedCount = 0;
			for (TransactionData transactionData : transactions) {
				Transaction transaction = Transaction.fromData(repository, transactionData);

				if (now >= transaction.getDeadline()) {
					LOGGER.debug(() -> String.format("Deleting expired, unconfirmed transaction %s", Base58.encode(transactionData.getSignature())));
					repository.getTransactionRepository().delete(transactionData);
					deletedCount++;
				}
			}
			if (deletedCount > 0) {
				LOGGER.info(String.format("Deleted %d expired, unconfirmed transaction%s", deletedCount, (deletedCount == 1 ? "" : "s")));
			}

			repository.saveChanges();
		} catch (DataException e) {
			if (RepositoryManager.isDeadlockRelated(e))
				LOGGER.info("Couldn't delete some expired, unconfirmed transactions this round");
			else
				LOGGER.error("Repository issue while deleting expired unconfirmed transactions", e);
		}
	}

	// Incoming transactions queue

	private boolean incomingTransactionQueueContains(byte[] signature) {
		synchronized (incomingTransactions) {
			return incomingTransactions.stream().anyMatch(t -> Arrays.equals(t.getSignature(), signature));
		}
	}

	private void removeIncomingTransaction(byte[] signature) {
		incomingTransactions.removeIf(t -> Arrays.equals(t.getSignature(), signature));
	}

	private void processIncomingTransactionsQueue() {
		if (this.incomingTransactions.size() == 0) {
			// Don't bother locking if there are no new transactions to process
			return;
		}

		if (Synchronizer.getInstance().isSyncRequested() || Synchronizer.getInstance().isSynchronizing()) {
			// Prioritize syncing, and don't attempt to lock
			return;
		}

		try {
			ReentrantLock blockchainLock = Controller.getInstance().getBlockchainLock();
			if (!blockchainLock.tryLock(2, TimeUnit.SECONDS)) {
				LOGGER.trace(() -> String.format("Too busy to process incoming transactions queue"));
				return;
			}
		} catch (InterruptedException e) {
			LOGGER.info("Interrupted when trying to acquire blockchain lock");
			return;
		}

		try (final Repository repository = RepositoryManager.getRepository()) {
			LOGGER.debug("Processing incoming transactions queue (size {})...", this.incomingTransactions.size());

			// Take a copy of incomingTransactions so we can release the lock
			List<TransactionData>incomingTransactionsCopy = new ArrayList<>(this.incomingTransactions);

			// Iterate through incoming transactions list
			Iterator iterator = incomingTransactionsCopy.iterator();
			while (iterator.hasNext()) {
				if (isStopping) {
					return;
				}

				if (Synchronizer.getInstance().isSyncRequestPending()) {
					LOGGER.debug("Breaking out of transaction processing loop with {} remaining, because a sync request is pending", incomingTransactionsCopy.size());
					return;
				}

				TransactionData transactionData = (TransactionData) iterator.next();
				Transaction transaction = Transaction.fromData(repository, transactionData);

				// Check signature
				if (!transaction.isSignatureValid()) {
					LOGGER.trace(() -> String.format("Ignoring %s transaction %s with invalid signature", transactionData.getType().name(), Base58.encode(transactionData.getSignature())));
					removeIncomingTransaction(transactionData.getSignature());
					continue;
				}

				ValidationResult validationResult = transaction.importAsUnconfirmed();

				if (validationResult == ValidationResult.TRANSACTION_ALREADY_EXISTS) {
					LOGGER.trace(() -> String.format("Ignoring existing transaction %s", Base58.encode(transactionData.getSignature())));
					removeIncomingTransaction(transactionData.getSignature());
					continue;
				}

				if (validationResult == ValidationResult.NO_BLOCKCHAIN_LOCK) {
					LOGGER.trace(() -> String.format("Couldn't lock blockchain to import unconfirmed transaction", Base58.encode(transactionData.getSignature())));
					removeIncomingTransaction(transactionData.getSignature());
					continue;
				}

				if (validationResult != ValidationResult.OK) {
					final String signature58 = Base58.encode(transactionData.getSignature());
					LOGGER.trace(() -> String.format("Ignoring invalid (%s) %s transaction %s", validationResult.name(), transactionData.getType().name(), signature58));
					Long now = NTP.getTime();
					if (now != null && now - transactionData.getTimestamp() > INVALID_TRANSACTION_STALE_TIMEOUT) {
						Long expiryLength = INVALID_TRANSACTION_RECHECK_INTERVAL;
						if (validationResult == ValidationResult.TIMESTAMP_TOO_OLD) {
							// Use shorter recheck interval for expired transactions
							expiryLength = EXPIRED_TRANSACTION_RECHECK_INTERVAL;
						}
						Long expiry = now + expiryLength;
						LOGGER.debug("Adding stale invalid transaction {} to invalidUnconfirmedTransactions...", signature58);
						// Invalid, unconfirmed transaction has become stale - add to invalidUnconfirmedTransactions so that we don't keep requesting it
						invalidUnconfirmedTransactions.put(signature58, expiry);
					}
					removeIncomingTransaction(transactionData.getSignature());
					continue;
				}

				LOGGER.debug(() -> String.format("Imported %s transaction %s", transactionData.getType().name(), Base58.encode(transactionData.getSignature())));
				removeIncomingTransaction(transactionData.getSignature());
			}
		} catch (DataException e) {
			LOGGER.error(String.format("Repository issue while processing incoming transactions", e));
		} finally {
			LOGGER.debug("Finished processing incoming transactions queue");
			blockchainLock.unlock();
		}
	}

	private void cleanupInvalidTransactionsList(Long now) {
		if (now == null) {
			return;
		}
		// Periodically remove invalid unconfirmed transactions from the list, so that they can be fetched again
		invalidUnconfirmedTransactions.entrySet().removeIf(entry -> entry.getValue() == null || entry.getValue() < now);
	}


	// Shutdown

	public void shutdown() {
		synchronized (shutdownLock) {
			if (!isStopping) {
				isStopping = true;

				LOGGER.info("Shutting down synchronizer");
				Synchronizer.getInstance().shutdown();

				LOGGER.info("Shutting down API");
				ApiService.getInstance().stop();

				if (Settings.getInstance().isAutoUpdateEnabled()) {
					LOGGER.info("Shutting down auto-update");
					AutoUpdate.getInstance().shutdown();
				}

				// Arbitrary data controllers
				LOGGER.info("Shutting down arbitrary-transaction controllers");
				ArbitraryDataManager.getInstance().shutdown();
				ArbitraryDataFileManager.getInstance().shutdown();
				ArbitraryDataBuildManager.getInstance().shutdown();
				ArbitraryDataCleanupManager.getInstance().shutdown();
				ArbitraryDataStorageManager.getInstance().shutdown();
				ArbitraryDataRenderManager.getInstance().shutdown();

				if (blockMinter != null) {
					LOGGER.info("Shutting down block minter");
					blockMinter.shutdown();
					try {
						blockMinter.join();
					} catch (InterruptedException e) {
						// We were interrupted while waiting for thread to join
					}
				}

				// Export local data
				LOGGER.info("Backing up local data");
				this.exportRepositoryData();

				LOGGER.info("Shutting down networking");
				Network.getInstance().shutdown();

				LOGGER.info("Shutting down controller");
				this.interrupt();
				try {
					this.join();
				} catch (InterruptedException e) {
					// We were interrupted while waiting for thread to join
				}

				// Make sure we're the only thread modifying the blockchain when shutting down the repository
				ReentrantLock blockchainLock = Controller.getInstance().getBlockchainLock();
				try {
					if (!blockchainLock.tryLock(5, TimeUnit.SECONDS)) {
						LOGGER.debug("Couldn't acquire blockchain lock even after waiting 5 seconds");
						// Proceed anyway, as we have to shut down
					}
				} catch (InterruptedException e) {
					LOGGER.info("Interrupted when waiting for blockchain lock");
				}

				try {
					LOGGER.info("Shutting down repository");
					RepositoryManager.closeRepositoryFactory();
				} catch (DataException e) {
					LOGGER.error("Error occurred while shutting down repository", e);
				}

				// Release the lock if we acquired it
				if (blockchainLock.isHeldByCurrentThread()) {
					blockchainLock.unlock();
				}

				LOGGER.info("Shutting down NTP");
				NTP.shutdownNow();

				LOGGER.info("Shutdown complete!");
			}
		}
	}

	public void shutdownAndExit() {
		this.shutdown();
		System.exit(0);
	}

	// Callbacks

	public void onGroupMembershipChange(int groupId) {
		/*
		 * We've likely been called in the middle of block processing,
		 * so set a flag for now as other repository sessions won't 'see'
		 * the group membership change until a call to repository.saveChanges().
		 * 
		 * Eventually, onNewBlock() will be executed and queue a callback task.
		 * This callback task will check the flag and notify websocket listeners, etc.
		 * and those listeners will be post-saveChanges() and hence see the new
		 * group membership state.
		 */
		this.notifyGroupMembershipChange = true;
	}

	// Callbacks for/from network

	public void doNetworkBroadcast() {
		Network network = Network.getInstance();

		// Send (if outbound) / Request peer lists
		network.broadcast(peer -> peer.isOutbound() ? network.buildPeersMessage(peer) : new GetPeersMessage());

		// Send our current height
		BlockData latestBlockData = getChainTip();
		network.broadcast(peer -> network.buildHeightMessage(peer, latestBlockData));

		// Request unconfirmed transaction signatures, but only if we're up-to-date.
		// If we're NOT up-to-date then priority is synchronizing first
		if (isUpToDate())
			network.broadcast(network::buildGetUnconfirmedTransactionsMessage);
	}

	public void onMintingPossibleChange(boolean isMintingPossible) {
		this.isMintingPossible = isMintingPossible;
		requestSysTrayUpdate = true;
	}

	public static class NewBlockEvent implements Event {
		private final BlockData blockData;

		public NewBlockEvent(BlockData blockData) {
			this.blockData = blockData;
		}

		public BlockData getBlockData() {
			return this.blockData;
		}
	}

	/**
	 * Callback for when we've received a new block.
	 * <p>
	 * See <b>WARNING</b> for {@link EventBus#notify(Event)}
	 * to prevent deadlocks.
	 */
	public void onNewBlock(BlockData latestBlockData) {
		// Protective copy
		BlockData blockDataCopy = new BlockData(latestBlockData);
		int blockCacheSize = Settings.getInstance().getBlockCacheSize();

		synchronized (this.latestBlocks) {
			BlockData cachedChainTip = this.latestBlocks.peekLast();

			if (cachedChainTip != null && Arrays.equals(cachedChainTip.getSignature(), blockDataCopy.getReference())) {
				// Chain tip is parent for new latest block, so we can safely add new latest block
				this.latestBlocks.addLast(latestBlockData);

				// Trim if necessary
				if (this.latestBlocks.size() >= blockCacheSize)
					this.latestBlocks.pollFirst();
			} else {
				if (cachedChainTip != null)
					// Chain tip didn't match - potentially abnormal behaviour?
					LOGGER.debug(() -> String.format("Cached chain tip %.8s not parent for new latest block %.8s (reference %.8s)",
							Base58.encode(cachedChainTip.getSignature()),
							Base58.encode(blockDataCopy.getSignature()),
							Base58.encode(blockDataCopy.getReference())));

				// Defensively rebuild cache
				try {
					this.stats.latestBlocksCacheRefills.incrementAndGet();

					this.refillLatestBlocksCache();
				} catch (DataException e) {
					LOGGER.warn(() -> "Couldn't refill latest blocks cache?", e);
				}
			}
		}

		this.onNewOrOrphanedBlock(blockDataCopy, NewBlockEvent::new);
	}

	public static class OrphanedBlockEvent implements Event {
		private final BlockData blockData;

		public OrphanedBlockEvent(BlockData blockData) {
			this.blockData = blockData;
		}

		public BlockData getBlockData() {
			return this.blockData;
		}
	}

	/**
	 * Callback for when we've orphaned a block.
	 * <p>
	 * See <b>WARNING</b> for {@link EventBus#notify(Event)}
	 * to prevent deadlocks.
	 */
	public void onOrphanedBlock(BlockData latestBlockData) {
		// Protective copy
		BlockData blockDataCopy = new BlockData(latestBlockData);

		synchronized (this.latestBlocks) {
			BlockData cachedChainTip = this.latestBlocks.pollLast();
			boolean refillNeeded = false;

			if (cachedChainTip != null && Arrays.equals(cachedChainTip.getReference(), blockDataCopy.getSignature())) {
				// Chain tip was parent for new latest block that has been orphaned, so we're good

				// However, if we've emptied the cache then we will need to refill it
				refillNeeded = this.latestBlocks.isEmpty();
			} else {
				if (cachedChainTip != null)
					// Chain tip didn't match - potentially abnormal behaviour?
					LOGGER.debug(() -> String.format("Cached chain tip %.8s (reference %.8s) was not parent for new latest block %.8s",
							Base58.encode(cachedChainTip.getSignature()),
							Base58.encode(cachedChainTip.getReference()),
							Base58.encode(blockDataCopy.getSignature())));

				// Defensively rebuild cache
				refillNeeded = true;
			}

			if (refillNeeded)
				try {
					this.stats.latestBlocksCacheRefills.incrementAndGet();

					this.refillLatestBlocksCache();
				} catch (DataException e) {
					LOGGER.warn(() -> "Couldn't refill latest blocks cache?", e);
				}
		}

		this.onNewOrOrphanedBlock(blockDataCopy, OrphanedBlockEvent::new);
	}

	private void onNewOrOrphanedBlock(BlockData blockDataCopy, Function<BlockData, Event> eventConstructor) {
		requestSysTrayUpdate = true;

		// Notify listeners, trade-bot, etc.
		EventBus.INSTANCE.notify(eventConstructor.apply(blockDataCopy));

		if (this.notifyGroupMembershipChange) {
			this.notifyGroupMembershipChange = false;
			ChatNotifier.getInstance().onGroupMembershipChange();
		}
	}

	public static class NewTransactionEvent implements Event {
		private final TransactionData transactionData;

		public NewTransactionEvent(TransactionData transactionData) {
			this.transactionData = transactionData;
		}

		public TransactionData getTransactionData() {
			return this.transactionData;
		}
	}

	/**
	 * Callback for when we've received a new transaction via API or peer.
	 * <p>
	 * @implSpec performs actions in a new thread
	 */
	public void onNewTransaction(TransactionData transactionData) {
		this.callbackExecutor.execute(() -> {
			// Notify all peers
			Message newTransactionSignatureMessage = new TransactionSignaturesMessage(Arrays.asList(transactionData.getSignature()));
			Network.getInstance().broadcast(broadcastPeer -> newTransactionSignatureMessage);

			// Notify listeners
			EventBus.INSTANCE.notify(new NewTransactionEvent(transactionData));

			// If this is a CHAT transaction, there may be extra listeners to notify
			if (transactionData.getType() == TransactionType.CHAT)
				ChatNotifier.getInstance().onNewChatTransaction((ChatTransactionData) transactionData);
		});
	}

	public void onPeerHandshakeCompleted(Peer peer) {
		// Only send if outbound
		if (peer.isOutbound()) {
			// Request peer's unconfirmed transactions
			Message message = new GetUnconfirmedTransactionsMessage();
			if (!peer.sendMessage(message)) {
				peer.disconnect("failed to send request for unconfirmed transactions");
				return;
			}
		}

		requestSysTrayUpdate = true;
	}

	public void onPeerDisconnect(Peer peer) {
		requestSysTrayUpdate = true;
	}

	public void onNetworkMessage(Peer peer, Message message) {
		LOGGER.trace(() -> String.format("Processing %s message from %s", message.getType().name(), peer));

		// Ordered by message type value
		switch (message.getType()) {
			case GET_BLOCK:
				onNetworkGetBlockMessage(peer, message);
				break;

			case TRANSACTION:
				onNetworkTransactionMessage(peer, message);
				break;

			case GET_BLOCK_SUMMARIES:
				onNetworkGetBlockSummariesMessage(peer, message);
				break;

			case GET_SIGNATURES_V2:
				onNetworkGetSignaturesV2Message(peer, message);
				break;

			case HEIGHT_V2:
				onNetworkHeightV2Message(peer, message);
				break;

			case GET_TRANSACTION:
				onNetworkGetTransactionMessage(peer, message);
				break;

			case GET_UNCONFIRMED_TRANSACTIONS:
				onNetworkGetUnconfirmedTransactionsMessage(peer, message);
				break;

			case TRANSACTION_SIGNATURES:
				onNetworkTransactionSignaturesMessage(peer, message);
				break;

			case GET_ONLINE_ACCOUNTS:
				onNetworkGetOnlineAccountsMessage(peer, message);
				break;

			case ONLINE_ACCOUNTS:
				onNetworkOnlineAccountsMessage(peer, message);
				break;

			case GET_ONLINE_ACCOUNTS_V2:
				onNetworkGetOnlineAccountsV2Message(peer, message);
				break;

			case ONLINE_ACCOUNTS_V2:
				onNetworkOnlineAccountsV2Message(peer, message);
				break;

			case GET_ARBITRARY_DATA:
				// Not currently supported
				break;

			case ARBITRARY_DATA_FILE_LIST:
				ArbitraryDataFileListManager.getInstance().onNetworkArbitraryDataFileListMessage(peer, message);
				break;

			case GET_ARBITRARY_DATA_FILE:
				ArbitraryDataFileManager.getInstance().onNetworkGetArbitraryDataFileMessage(peer, message);
				break;

			case GET_ARBITRARY_DATA_FILE_LIST:
				ArbitraryDataFileListManager.getInstance().onNetworkGetArbitraryDataFileListMessage(peer, message);
				break;

			case ARBITRARY_SIGNATURES:
				ArbitraryDataManager.getInstance().onNetworkArbitrarySignaturesMessage(peer, message);
				break;

<<<<<<< HEAD
			case GET_ARBITRARY_METADATA:
				ArbitraryMetadataManager.getInstance().onNetworkGetArbitraryMetadataMessage(peer, message);
				break;

			case ARBITRARY_METADATA:
				ArbitraryMetadataManager.getInstance().onNetworkArbitraryMetadataMessage(peer, message);
=======
			case GET_TRADE_PRESENCES:
				TradeBot.getInstance().onGetTradePresencesMessage(peer, message);
				break;

			case TRADE_PRESENCES:
				TradeBot.getInstance().onTradePresencesMessage(peer, message);
>>>>>>> 59036073
				break;

			default:
				LOGGER.debug(() -> String.format("Unhandled %s message [ID %d] from peer %s", message.getType().name(), message.getId(), peer));
				break;
		}
	}

	private void onNetworkGetBlockMessage(Peer peer, Message message) {
		GetBlockMessage getBlockMessage = (GetBlockMessage) message;
		byte[] signature = getBlockMessage.getSignature();
		this.stats.getBlockMessageStats.requests.incrementAndGet();

		ByteArray signatureAsByteArray = new ByteArray(signature);

		CachedBlockMessage cachedBlockMessage = this.blockMessageCache.get(signatureAsByteArray);
		int blockCacheSize = Settings.getInstance().getBlockCacheSize();

		// Check cached latest block message
		if (cachedBlockMessage != null) {
			this.stats.getBlockMessageStats.cacheHits.incrementAndGet();

			// We need to duplicate it to prevent multiple threads setting ID on the same message
			CachedBlockMessage clonedBlockMessage = cachedBlockMessage.cloneWithNewId(message.getId());

			if (!peer.sendMessage(clonedBlockMessage))
				peer.disconnect("failed to send block");

			return;
		}

		try (final Repository repository = RepositoryManager.getRepository()) {
			BlockData blockData = repository.getBlockRepository().fromSignature(signature);

			if (blockData != null) {
				if (PruneManager.getInstance().isBlockPruned(blockData.getHeight())) {
					// If this is a pruned block, we likely only have partial data, so best not to sent it
					blockData = null;
				}
			}

			// If we have no block data, we should check the archive in case it's there
			if (blockData == null) {
				if (Settings.getInstance().isArchiveEnabled()) {
					byte[] bytes = BlockArchiveReader.getInstance().fetchSerializedBlockBytesForSignature(signature, true, repository);
					if (bytes != null) {
						CachedBlockMessage blockMessage = new CachedBlockMessage(bytes);
						blockMessage.setId(message.getId());

						// This call also causes the other needed data to be pulled in from repository
						if (!peer.sendMessage(blockMessage)) {
							peer.disconnect("failed to send block");
							// Don't fall-through to caching because failure to send might be from failure to build message
							return;
						}

						// Sent successfully from archive, so nothing more to do
						return;
					}
				}
			}

			if (blockData == null) {
				// We don't have this block
				this.stats.getBlockMessageStats.unknownBlocks.getAndIncrement();

				// Send valid, yet unexpected message type in response, so peer's synchronizer doesn't have to wait for timeout
				LOGGER.debug(() -> String.format("Sending 'block unknown' response to peer %s for GET_BLOCK request for unknown block %s", peer, Base58.encode(signature)));

				// We'll send empty block summaries message as it's very short
				Message blockUnknownMessage = new BlockSummariesMessage(Collections.emptyList());
				blockUnknownMessage.setId(message.getId());
				if (!peer.sendMessage(blockUnknownMessage))
					peer.disconnect("failed to send block-unknown response");
				return;
			}

			Block block = new Block(repository, blockData);

			CachedBlockMessage blockMessage = new CachedBlockMessage(block);
			blockMessage.setId(message.getId());

			// This call also causes the other needed data to be pulled in from repository
			if (!peer.sendMessage(blockMessage)) {
				peer.disconnect("failed to send block");
				// Don't fall-through to caching because failure to send might be from failure to build message
				return;
			}

			// If request is for a recent block, cache it
			if (getChainHeight() - blockData.getHeight() <= blockCacheSize) {
				this.stats.getBlockMessageStats.cacheFills.incrementAndGet();

				this.blockMessageCache.put(new ByteArray(blockData.getSignature()), blockMessage);
			}
		} catch (DataException e) {
			LOGGER.error(String.format("Repository issue while send block %s to peer %s", Base58.encode(signature), peer), e);
		}
	}

	private void onNetworkTransactionMessage(Peer peer, Message message) {
		TransactionMessage transactionMessage = (TransactionMessage) message;
		TransactionData transactionData = transactionMessage.getTransactionData();
		if (this.incomingTransactions.size() < MAX_INCOMING_TRANSACTIONS) {
			if (!this.incomingTransactions.contains(transactionData)) {
				this.incomingTransactions.add(transactionData);
			}
		}
	}

	private void onNetworkGetBlockSummariesMessage(Peer peer, Message message) {
		GetBlockSummariesMessage getBlockSummariesMessage = (GetBlockSummariesMessage) message;
		final byte[] parentSignature = getBlockSummariesMessage.getParentSignature();
		this.stats.getBlockSummariesStats.requests.incrementAndGet();

		// If peer's parent signature matches our latest block signature
		// then we can short-circuit with an empty response
		BlockData chainTip = getChainTip();
		if (chainTip != null && Arrays.equals(parentSignature, chainTip.getSignature())) {
			Message blockSummariesMessage = new BlockSummariesMessage(Collections.emptyList());
			blockSummariesMessage.setId(message.getId());
			if (!peer.sendMessage(blockSummariesMessage))
				peer.disconnect("failed to send block summaries");

			return;
		}

		List<BlockSummaryData> blockSummaries = new ArrayList<>();

		// Attempt to serve from our cache of latest blocks
		synchronized (this.latestBlocks) {
			blockSummaries = this.latestBlocks.stream()
					.dropWhile(cachedBlockData -> !Arrays.equals(cachedBlockData.getReference(), parentSignature))
					.map(BlockSummaryData::new)
					.collect(Collectors.toList());
		}

		if (blockSummaries.isEmpty()) {
			try (final Repository repository = RepositoryManager.getRepository()) {
				int numberRequested = Math.min(Network.MAX_BLOCK_SUMMARIES_PER_REPLY, getBlockSummariesMessage.getNumberRequested());

				BlockData blockData = repository.getBlockRepository().fromReference(parentSignature);
				if (blockData == null) {
					// Try the archive
					blockData = repository.getBlockArchiveRepository().fromReference(parentSignature);
				}

				if (blockData != null) {
					if (PruneManager.getInstance().isBlockPruned(blockData.getHeight())) {
						// If this request contains a pruned block, we likely only have partial data, so best not to sent anything
						// We always prune from the oldest first, so it's fine to just check the first block requested
						blockData = null;
					}
				}

				while (blockData != null && blockSummaries.size() < numberRequested) {
					BlockSummaryData blockSummary = new BlockSummaryData(blockData);
					blockSummaries.add(blockSummary);

					byte[] previousSignature = blockData.getSignature();
					blockData = repository.getBlockRepository().fromReference(previousSignature);
					if (blockData == null) {
						// Try the archive
						blockData = repository.getBlockArchiveRepository().fromReference(previousSignature);
					}
				}
			} catch (DataException e) {
				LOGGER.error(String.format("Repository issue while sending block summaries after %s to peer %s", Base58.encode(parentSignature), peer), e);
			}
		} else {
			this.stats.getBlockSummariesStats.cacheHits.incrementAndGet();

			if (blockSummaries.size() >= getBlockSummariesMessage.getNumberRequested())
				this.stats.getBlockSummariesStats.fullyFromCache.incrementAndGet();
		}

		Message blockSummariesMessage = new BlockSummariesMessage(blockSummaries);
		blockSummariesMessage.setId(message.getId());
		if (!peer.sendMessage(blockSummariesMessage))
			peer.disconnect("failed to send block summaries");
	}

	private void onNetworkGetSignaturesV2Message(Peer peer, Message message) {
		GetSignaturesV2Message getSignaturesMessage = (GetSignaturesV2Message) message;
		final byte[] parentSignature = getSignaturesMessage.getParentSignature();
		this.stats.getBlockSignaturesV2Stats.requests.incrementAndGet();

		// If peer's parent signature matches our latest block signature
		// then we can short-circuit with an empty response
		BlockData chainTip = getChainTip();
		if (chainTip != null && Arrays.equals(parentSignature, chainTip.getSignature())) {
			Message signaturesMessage = new SignaturesMessage(Collections.emptyList());
			signaturesMessage.setId(message.getId());
			if (!peer.sendMessage(signaturesMessage))
				peer.disconnect("failed to send signatures (v2)");

			return;
		}

		List<byte[]> signatures = new ArrayList<>();

		// Attempt to serve from our cache of latest blocks
		synchronized (this.latestBlocks) {
			signatures = this.latestBlocks.stream()
					.dropWhile(cachedBlockData -> !Arrays.equals(cachedBlockData.getReference(), parentSignature))
					.map(BlockData::getSignature)
					.collect(Collectors.toList());
		}

		if (signatures.isEmpty()) {
			try (final Repository repository = RepositoryManager.getRepository()) {
				int numberRequested = getSignaturesMessage.getNumberRequested();
				BlockData blockData = repository.getBlockRepository().fromReference(parentSignature);
				if (blockData == null) {
					// Try the archive
					blockData = repository.getBlockArchiveRepository().fromReference(parentSignature);
				}

				while (blockData != null && signatures.size() < numberRequested) {
					signatures.add(blockData.getSignature());

					byte[] previousSignature = blockData.getSignature();
					blockData = repository.getBlockRepository().fromReference(previousSignature);
					if (blockData == null) {
						// Try the archive
						blockData = repository.getBlockArchiveRepository().fromReference(previousSignature);
					}
				}
			} catch (DataException e) {
				LOGGER.error(String.format("Repository issue while sending V2 signatures after %s to peer %s", Base58.encode(parentSignature), peer), e);
			}
		} else {
			this.stats.getBlockSignaturesV2Stats.cacheHits.incrementAndGet();

			if (signatures.size() >= getSignaturesMessage.getNumberRequested())
				this.stats.getBlockSignaturesV2Stats.fullyFromCache.incrementAndGet();
		}

		Message signaturesMessage = new SignaturesMessage(signatures);
		signaturesMessage.setId(message.getId());
		if (!peer.sendMessage(signaturesMessage))
			peer.disconnect("failed to send signatures (v2)");
	}

	private void onNetworkHeightV2Message(Peer peer, Message message) {
		HeightV2Message heightV2Message = (HeightV2Message) message;

		// If peer is inbound and we've not updated their height
		// then this is probably their initial HEIGHT_V2 message
		// so they need a corresponding HEIGHT_V2 message from us
		if (!peer.isOutbound() && (peer.getChainTipData() == null || peer.getChainTipData().getLastHeight() == null))
			peer.sendMessage(Network.getInstance().buildHeightMessage(peer, getChainTip()));

		// Update peer chain tip data
		PeerChainTipData newChainTipData = new PeerChainTipData(heightV2Message.getHeight(), heightV2Message.getSignature(), heightV2Message.getTimestamp(), heightV2Message.getMinterPublicKey());
		peer.setChainTipData(newChainTipData);

		// Potentially synchronize
		Synchronizer.getInstance().requestSync();
	}

	private void onNetworkGetTransactionMessage(Peer peer, Message message) {
		GetTransactionMessage getTransactionMessage = (GetTransactionMessage) message;
		byte[] signature = getTransactionMessage.getSignature();

		try (final Repository repository = RepositoryManager.getRepository()) {
			TransactionData transactionData = repository.getTransactionRepository().fromSignature(signature);
			if (transactionData == null) {
				LOGGER.debug(() -> String.format("Ignoring GET_TRANSACTION request from peer %s for unknown transaction %s", peer, Base58.encode(signature)));
				// Send no response at all???
				return;
			}

			Message transactionMessage = new TransactionMessage(transactionData);
			transactionMessage.setId(message.getId());
			if (!peer.sendMessage(transactionMessage))
				peer.disconnect("failed to send transaction");
		} catch (DataException e) {
			LOGGER.error(String.format("Repository issue while send transaction %s to peer %s", Base58.encode(signature), peer), e);
		}
	}

	private void onNetworkGetUnconfirmedTransactionsMessage(Peer peer, Message message) {
		try (final Repository repository = RepositoryManager.getRepository()) {
			List<byte[]> signatures = Collections.emptyList();

			// If we're NOT up-to-date then don't send out unconfirmed transactions
			// as it's possible they are already included in a later block that we don't have.
			if (isUpToDate())
				signatures = repository.getTransactionRepository().getUnconfirmedTransactionSignatures();

			Message transactionSignaturesMessage = new TransactionSignaturesMessage(signatures);
			if (!peer.sendMessage(transactionSignaturesMessage))
				peer.disconnect("failed to send unconfirmed transaction signatures");
		} catch (DataException e) {
			LOGGER.error(String.format("Repository issue while sending unconfirmed transaction signatures to peer %s", peer), e);
		}
	}

	private void onNetworkTransactionSignaturesMessage(Peer peer, Message message) {
		TransactionSignaturesMessage transactionSignaturesMessage = (TransactionSignaturesMessage) message;
		List<byte[]> signatures = transactionSignaturesMessage.getSignatures();

		try (final Repository repository = RepositoryManager.getRepository()) {
			for (byte[] signature : signatures) {
				String signature58 = Base58.encode(signature);
				if (invalidUnconfirmedTransactions.containsKey(signature58)) {
					// Previously invalid transaction - don't keep requesting it
					// It will be periodically removed from invalidUnconfirmedTransactions to allow for rechecks
					continue;
				}

				// Ignore if this transaction is in the queue
				if (incomingTransactionQueueContains(signature)) {
					LOGGER.trace(() -> String.format("Ignoring existing queued transaction %s from peer %s", Base58.encode(signature), peer));
					continue;
				}

				// Do we have it already? (Before requesting transaction data itself)
				if (repository.getTransactionRepository().exists(signature)) {
					LOGGER.trace(() -> String.format("Ignoring existing transaction %s from peer %s", Base58.encode(signature), peer));
					continue;
				}

				// Check isInterrupted() here and exit fast
				if (Thread.currentThread().isInterrupted())
					return;

				// Fetch actual transaction data from peer
				Message getTransactionMessage = new GetTransactionMessage(signature);
				if (!peer.sendMessage(getTransactionMessage)) {
					peer.disconnect("failed to request transaction");
					return;
				}
			}
		} catch (DataException e) {
			LOGGER.error(String.format("Repository issue while processing unconfirmed transactions from peer %s", peer), e);
		}
	}

	private void onNetworkGetOnlineAccountsMessage(Peer peer, Message message) {
		GetOnlineAccountsMessage getOnlineAccountsMessage = (GetOnlineAccountsMessage) message;

		List<OnlineAccountData> excludeAccounts = getOnlineAccountsMessage.getOnlineAccounts();

		// Send online accounts info, excluding entries with matching timestamp & public key from excludeAccounts
		List<OnlineAccountData> accountsToSend;
		synchronized (this.onlineAccounts) {
			accountsToSend = new ArrayList<>(this.onlineAccounts);
		}

		Iterator<OnlineAccountData> iterator = accountsToSend.iterator();

		SEND_ITERATOR:
		while (iterator.hasNext()) {
			OnlineAccountData onlineAccountData = iterator.next();

			for (int i = 0; i < excludeAccounts.size(); ++i) {
				OnlineAccountData excludeAccountData = excludeAccounts.get(i);

				if (onlineAccountData.getTimestamp() == excludeAccountData.getTimestamp() && Arrays.equals(onlineAccountData.getPublicKey(), excludeAccountData.getPublicKey())) {
					iterator.remove();
					continue SEND_ITERATOR;
				}
			}
		}

		Message onlineAccountsMessage = new OnlineAccountsMessage(accountsToSend);
		peer.sendMessage(onlineAccountsMessage);

		LOGGER.trace(() -> String.format("Sent %d of our %d online accounts to %s", accountsToSend.size(), this.onlineAccounts.size(), peer));
	}

	private void onNetworkOnlineAccountsMessage(Peer peer, Message message) {
		OnlineAccountsMessage onlineAccountsMessage = (OnlineAccountsMessage) message;

		List<OnlineAccountData> peersOnlineAccounts = onlineAccountsMessage.getOnlineAccounts();
		LOGGER.trace(() -> String.format("Received %d online accounts from %s", peersOnlineAccounts.size(), peer));

		try (final Repository repository = RepositoryManager.getRepository()) {
			for (OnlineAccountData onlineAccountData : peersOnlineAccounts)
				this.verifyAndAddAccount(repository, onlineAccountData);
		} catch (DataException e) {
			LOGGER.error(String.format("Repository issue while verifying online accounts from peer %s", peer), e);
		}
	}

	private void onNetworkGetOnlineAccountsV2Message(Peer peer, Message message) {
		GetOnlineAccountsV2Message getOnlineAccountsMessage = (GetOnlineAccountsV2Message) message;

		List<OnlineAccountData> excludeAccounts = getOnlineAccountsMessage.getOnlineAccounts();

		// Send online accounts info, excluding entries with matching timestamp & public key from excludeAccounts
		List<OnlineAccountData> accountsToSend;
		synchronized (this.onlineAccounts) {
			accountsToSend = new ArrayList<>(this.onlineAccounts);
		}

		Iterator<OnlineAccountData> iterator = accountsToSend.iterator();

		SEND_ITERATOR:
		while (iterator.hasNext()) {
			OnlineAccountData onlineAccountData = iterator.next();

			for (int i = 0; i < excludeAccounts.size(); ++i) {
				OnlineAccountData excludeAccountData = excludeAccounts.get(i);

				if (onlineAccountData.getTimestamp() == excludeAccountData.getTimestamp() && Arrays.equals(onlineAccountData.getPublicKey(), excludeAccountData.getPublicKey())) {
					iterator.remove();
					continue SEND_ITERATOR;
				}
			}
		}

		Message onlineAccountsMessage = new OnlineAccountsV2Message(accountsToSend);
		peer.sendMessage(onlineAccountsMessage);

		LOGGER.trace(() -> String.format("Sent %d of our %d online accounts to %s", accountsToSend.size(), this.onlineAccounts.size(), peer));
	}

	private void onNetworkOnlineAccountsV2Message(Peer peer, Message message) {
		OnlineAccountsV2Message onlineAccountsMessage = (OnlineAccountsV2Message) message;

		List<OnlineAccountData> peersOnlineAccounts = onlineAccountsMessage.getOnlineAccounts();
		LOGGER.trace(() -> String.format("Received %d online accounts from %s", peersOnlineAccounts.size(), peer));

		try (final Repository repository = RepositoryManager.getRepository()) {
			for (OnlineAccountData onlineAccountData : peersOnlineAccounts)
				this.verifyAndAddAccount(repository, onlineAccountData);
		} catch (DataException e) {
			LOGGER.error(String.format("Repository issue while verifying online accounts from peer %s", peer), e);
		}
	}

	// Utilities

	private void verifyAndAddAccount(Repository repository, OnlineAccountData onlineAccountData) throws DataException {
		final Long now = NTP.getTime();
		if (now == null)
			return;

		PublicKeyAccount otherAccount = new PublicKeyAccount(repository, onlineAccountData.getPublicKey());

		// Check timestamp is 'recent' here
		if (Math.abs(onlineAccountData.getTimestamp() - now) > ONLINE_TIMESTAMP_MODULUS * 2) {
			LOGGER.trace(() -> String.format("Rejecting online account %s with out of range timestamp %d", otherAccount.getAddress(), onlineAccountData.getTimestamp()));
			return;
		}

		// Verify
		byte[] data = Longs.toByteArray(onlineAccountData.getTimestamp());
		if (!otherAccount.verify(onlineAccountData.getSignature(), data)) {
			LOGGER.trace(() -> String.format("Rejecting invalid online account %s", otherAccount.getAddress()));
			return;
		}

		// Qortal: check online account is actually reward-share
		RewardShareData rewardShareData = repository.getAccountRepository().getRewardShare(onlineAccountData.getPublicKey());
		if (rewardShareData == null) {
			// Reward-share doesn't even exist - probably not a good sign
			LOGGER.trace(() -> String.format("Rejecting unknown online reward-share public key %s", Base58.encode(onlineAccountData.getPublicKey())));
			return;
		}

		Account mintingAccount = new Account(repository, rewardShareData.getMinter());
		if (!mintingAccount.canMint()) {
			// Minting-account component of reward-share can no longer mint - disregard
			LOGGER.trace(() -> String.format("Rejecting online reward-share with non-minting account %s", mintingAccount.getAddress()));
			return;
		}

		synchronized (this.onlineAccounts) {
			OnlineAccountData existingAccountData = this.onlineAccounts.stream().filter(account -> Arrays.equals(account.getPublicKey(), onlineAccountData.getPublicKey())).findFirst().orElse(null);

			if (existingAccountData != null) {
				if (existingAccountData.getTimestamp() < onlineAccountData.getTimestamp()) {
					this.onlineAccounts.remove(existingAccountData);

					LOGGER.trace(() -> String.format("Updated online account %s with timestamp %d (was %d)", otherAccount.getAddress(), onlineAccountData.getTimestamp(), existingAccountData.getTimestamp()));
				} else {
					LOGGER.trace(() -> String.format("Not updating existing online account %s", otherAccount.getAddress()));

					return;
				}
			} else {
				LOGGER.trace(() -> String.format("Added online account %s with timestamp %d", otherAccount.getAddress(), onlineAccountData.getTimestamp()));
			}

			this.onlineAccounts.add(onlineAccountData);
		}
	}

	public void ensureTestingAccountsOnline(PrivateKeyAccount... onlineAccounts) {
		if (!BlockChain.getInstance().isTestChain()) {
			LOGGER.warn("Ignoring attempt to ensure test account is online for non-test chain!");
			return;
		}

		final Long now = NTP.getTime();
		if (now == null)
			return;

		final long onlineAccountsTimestamp = Controller.toOnlineAccountTimestamp(now);
		byte[] timestampBytes = Longs.toByteArray(onlineAccountsTimestamp);

		synchronized (this.onlineAccounts) {
			this.onlineAccounts.clear();

			for (PrivateKeyAccount onlineAccount : onlineAccounts) {
				// Check mintingAccount is actually reward-share?

				byte[] signature = onlineAccount.sign(timestampBytes);
				byte[] publicKey = onlineAccount.getPublicKey();

				OnlineAccountData ourOnlineAccountData = new OnlineAccountData(onlineAccountsTimestamp, signature, publicKey);
				this.onlineAccounts.add(ourOnlineAccountData);
			}
		}
	}

	private void performOnlineAccountsTasks() {
		final Long now = NTP.getTime();
		if (now == null)
			return;

		// Expire old entries
		final long cutoffThreshold = now - LAST_SEEN_EXPIRY_PERIOD;
		synchronized (this.onlineAccounts) {
			Iterator<OnlineAccountData> iterator = this.onlineAccounts.iterator();
			while (iterator.hasNext()) {
				OnlineAccountData onlineAccountData = iterator.next();

				if (onlineAccountData.getTimestamp() < cutoffThreshold) {
					iterator.remove();

					LOGGER.trace(() -> {
						PublicKeyAccount otherAccount = new PublicKeyAccount(null, onlineAccountData.getPublicKey());
						return String.format("Removed expired online account %s with timestamp %d", otherAccount.getAddress(), onlineAccountData.getTimestamp());
					});
				}
			}
		}

		// Request data from other peers?
		if ((this.onlineAccountsTasksTimestamp % ONLINE_ACCOUNTS_BROADCAST_INTERVAL) < ONLINE_ACCOUNTS_TASKS_INTERVAL) {
			List<OnlineAccountData> safeOnlineAccounts;
			synchronized (this.onlineAccounts) {
				safeOnlineAccounts = new ArrayList<>(this.onlineAccounts);
			}

			Message messageV1 = new GetOnlineAccountsMessage(safeOnlineAccounts);
			Message messageV2 = new GetOnlineAccountsV2Message(safeOnlineAccounts);

			Network.getInstance().broadcast(peer ->
				peer.getPeersVersion() >= ONLINE_ACCOUNTS_V2_PEER_VERSION ? messageV2 : messageV1
			);
		}

		// Refresh our online accounts signatures?
		sendOurOnlineAccountsInfo();
	}

	private void sendOurOnlineAccountsInfo() {
		final Long now = NTP.getTime();
		if (now != null) {

			List<MintingAccountData> mintingAccounts;
			try (final Repository repository = RepositoryManager.getRepository()) {
				mintingAccounts = repository.getAccountRepository().getMintingAccounts();

				// We have no accounts, but don't reset timestamp
				if (mintingAccounts.isEmpty())
					return;

				// Only reward-share accounts allowed
				Iterator<MintingAccountData> iterator = mintingAccounts.iterator();
				int i = 0;
				while (iterator.hasNext()) {
					MintingAccountData mintingAccountData = iterator.next();

					RewardShareData rewardShareData = repository.getAccountRepository().getRewardShare(mintingAccountData.getPublicKey());
					if (rewardShareData == null) {
						// Reward-share doesn't even exist - probably not a good sign
						iterator.remove();
						continue;
					}

					Account mintingAccount = new Account(repository, rewardShareData.getMinter());
					if (!mintingAccount.canMint()) {
						// Minting-account component of reward-share can no longer mint - disregard
						iterator.remove();
						continue;
					}

					if (++i > 2) {
						iterator.remove();
						continue;
					}
				}
			} catch (DataException e) {
				LOGGER.warn(String.format("Repository issue trying to fetch minting accounts: %s", e.getMessage()));
				return;
			}

			// 'current' timestamp
			final long onlineAccountsTimestamp = Controller.toOnlineAccountTimestamp(now);
			boolean hasInfoChanged = false;

			byte[] timestampBytes = Longs.toByteArray(onlineAccountsTimestamp);
			List<OnlineAccountData> ourOnlineAccounts = new ArrayList<>();

			MINTING_ACCOUNTS:
			for (MintingAccountData mintingAccountData : mintingAccounts) {
				PrivateKeyAccount mintingAccount = new PrivateKeyAccount(null, mintingAccountData.getPrivateKey());

				byte[] signature = mintingAccount.sign(timestampBytes);
				byte[] publicKey = mintingAccount.getPublicKey();

				// Our account is online
				OnlineAccountData ourOnlineAccountData = new OnlineAccountData(onlineAccountsTimestamp, signature, publicKey);
				synchronized (this.onlineAccounts) {
					Iterator<OnlineAccountData> iterator = this.onlineAccounts.iterator();
					while (iterator.hasNext()) {
						OnlineAccountData existingOnlineAccountData = iterator.next();

						if (Arrays.equals(existingOnlineAccountData.getPublicKey(), ourOnlineAccountData.getPublicKey())) {
							// If our online account is already present, with same timestamp, then move on to next mintingAccount
							if (existingOnlineAccountData.getTimestamp() == onlineAccountsTimestamp)
								continue MINTING_ACCOUNTS;

							// If our online account is already present, but with older timestamp, then remove it
							iterator.remove();
							break;
						}
					}

					this.onlineAccounts.add(ourOnlineAccountData);
				}

				LOGGER.trace(() -> String.format("Added our online account %s with timestamp %d", mintingAccount.getAddress(), onlineAccountsTimestamp));
				ourOnlineAccounts.add(ourOnlineAccountData);
				hasInfoChanged = true;
			}

			if (!hasInfoChanged)
				return;

		Message messageV1 = new OnlineAccountsMessage(ourOnlineAccounts);
		Message messageV2 = new OnlineAccountsV2Message(ourOnlineAccounts);

		Network.getInstance().broadcast(peer ->
				peer.getPeersVersion() >= ONLINE_ACCOUNTS_V2_PEER_VERSION ? messageV2 : messageV1
		);

			LOGGER.trace(() -> String.format("Broadcasted %d online account%s with timestamp %d", ourOnlineAccounts.size(), (ourOnlineAccounts.size() != 1 ? "s" : ""), onlineAccountsTimestamp));
		}
	}

	public static long toOnlineAccountTimestamp(long timestamp) {
		return (timestamp / ONLINE_TIMESTAMP_MODULUS) * ONLINE_TIMESTAMP_MODULUS;
	}

	/** Returns list of online accounts with timestamp recent enough to be considered currently online. */
	public List<OnlineAccountData> getOnlineAccounts() {
		final long onlineTimestamp = Controller.toOnlineAccountTimestamp(NTP.getTime());

		synchronized (this.onlineAccounts) {
			return this.onlineAccounts.stream().filter(account -> account.getTimestamp() == onlineTimestamp).collect(Collectors.toList());
		}
	}

	/** Returns cached, unmodifiable list of latest block's online accounts. */
	public List<OnlineAccountData> getLatestBlocksOnlineAccounts() {
		synchronized (this.latestBlocksOnlineAccounts) {
			return this.latestBlocksOnlineAccounts.peekFirst();
		}
	}

	/** Caches list of latest block's online accounts. Typically called by Block.process() */
	public void pushLatestBlocksOnlineAccounts(List<OnlineAccountData> latestBlocksOnlineAccounts) {
		synchronized (this.latestBlocksOnlineAccounts) {
			if (this.latestBlocksOnlineAccounts.size() == MAX_BLOCKS_CACHED_ONLINE_ACCOUNTS)
				this.latestBlocksOnlineAccounts.pollLast();

			this.latestBlocksOnlineAccounts.addFirst(latestBlocksOnlineAccounts == null
					? Collections.emptyList()
					: Collections.unmodifiableList(latestBlocksOnlineAccounts));
		}
	}

	/** Reverts list of latest block's online accounts. Typically called by Block.orphan() */
	public void popLatestBlocksOnlineAccounts() {
		synchronized (this.latestBlocksOnlineAccounts) {
			this.latestBlocksOnlineAccounts.pollFirst();
		}
	}

	/** Returns a list of peers that are not misbehaving, and have a recent block. */
	public List<Peer> getRecentBehavingPeers() {
		final Long minLatestBlockTimestamp = getMinimumLatestBlockTimestamp();
		if (minLatestBlockTimestamp == null)
			return null;

		List<Peer> peers = Network.getInstance().getHandshakedPeers();

		// Filter out unsuitable peers
		Iterator<Peer> iterator = peers.iterator();
		while (iterator.hasNext()) {
			final Peer peer = iterator.next();

			final PeerData peerData = peer.getPeerData();
			if (peerData == null) {
				iterator.remove();
				continue;
			}

			// Disregard peers that have "misbehaved" recently
			if (hasMisbehaved.test(peer)) {
				iterator.remove();
				continue;
			}

			final PeerChainTipData peerChainTipData = peer.getChainTipData();
			if (peerChainTipData == null) {
				iterator.remove();
				continue;
			}

			// Disregard peers that don't have a recent block
			if (peerChainTipData.getLastBlockTimestamp() == null || peerChainTipData.getLastBlockTimestamp() < minLatestBlockTimestamp) {
				iterator.remove();
				continue;
			}
		}

		return peers;
	}

	/**
	 * Returns whether we think our node has up-to-date blockchain based on our info about other peers.
	 * @param minLatestBlockTimestamp - the minimum block timestamp to be considered recent
	 * @return boolean - whether our node's blockchain is up to date or not
	 */
	public boolean isUpToDate(Long minLatestBlockTimestamp) {
		// Do we even have a vaguely recent block?
		if (minLatestBlockTimestamp == null)
			return false;

		final BlockData latestBlockData = getChainTip();
		if (latestBlockData == null || latestBlockData.getTimestamp() < minLatestBlockTimestamp)
			return false;

		List<Peer> peers = Network.getInstance().getHandshakedPeers();
		if (peers == null)
			return false;

		// Disregard peers that have "misbehaved" recently
		peers.removeIf(hasMisbehaved);

		// Disregard peers that don't have a recent block
		peers.removeIf(hasNoRecentBlock);

		// Check we have enough peers to potentially synchronize/mint
		if (peers.size() < Settings.getInstance().getMinBlockchainPeers())
			return false;

		// If we don't have any peers left then can't synchronize, therefore consider ourself not up to date
		return !peers.isEmpty();
	}

	/**
	 * Returns whether we think our node has up-to-date blockchain based on our info about other peers.
	 * Uses the default minLatestBlockTimestamp value.
	 * @return boolean - whether our node's blockchain is up to date or not
	 */
	public boolean isUpToDate() {
		final Long minLatestBlockTimestamp = getMinimumLatestBlockTimestamp();
		return this.isUpToDate(minLatestBlockTimestamp);
	}

	/** Returns minimum block timestamp for block to be considered 'recent', or <tt>null</tt> if NTP not synced. */
	public static Long getMinimumLatestBlockTimestamp() {
		Long now = NTP.getTime();
		if (now == null)
			return null;

		int height = getInstance().getChainHeight();
		if (height == 0)
			return null;

		long offset = 0;
		for (int ai = 0; height >= 1 && ai < MAX_BLOCKCHAIN_TIP_AGE; ++ai, --height) {
			BlockTimingByHeight blockTiming = BlockChain.getInstance().getBlockTimingByHeight(height);
			offset += blockTiming.target + blockTiming.deviation;
		}

		return now - offset;
	}

	public StatsSnapshot getStatsSnapshot() {
		return this.stats;
	}

}<|MERGE_RESOLUTION|>--- conflicted
+++ resolved
@@ -1321,22 +1321,20 @@
 				ArbitraryDataManager.getInstance().onNetworkArbitrarySignaturesMessage(peer, message);
 				break;
 
-<<<<<<< HEAD
 			case GET_ARBITRARY_METADATA:
 				ArbitraryMetadataManager.getInstance().onNetworkGetArbitraryMetadataMessage(peer, message);
 				break;
 
 			case ARBITRARY_METADATA:
 				ArbitraryMetadataManager.getInstance().onNetworkArbitraryMetadataMessage(peer, message);
-=======
+				break;
+
 			case GET_TRADE_PRESENCES:
 				TradeBot.getInstance().onGetTradePresencesMessage(peer, message);
 				break;
 
 			case TRADE_PRESENCES:
 				TradeBot.getInstance().onTradePresencesMessage(peer, message);
->>>>>>> 59036073
-				break;
 
 			default:
 				LOGGER.debug(() -> String.format("Unhandled %s message [ID %d] from peer %s", message.getType().name(), message.getId(), peer));
