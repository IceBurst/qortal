--- conflicted
+++ resolved
@@ -2,16 +2,9 @@
 
 import org.apache.logging.log4j.LogManager;
 import org.apache.logging.log4j.Logger;
-<<<<<<< HEAD
 import org.qortal.data.transaction.TransactionData;
-import org.qortal.gui.SplashFrame;
-import org.qortal.repository.hsqldb.HSQLDBDatabaseArchiving;
-import org.qortal.repository.hsqldb.HSQLDBDatabasePruning;
-import org.qortal.repository.hsqldb.HSQLDBRepository;
 import org.qortal.settings.Settings;
 import org.qortal.transaction.Transaction;
-=======
->>>>>>> 0388626e
 
 import java.sql.SQLException;
 import java.util.ArrayList;
@@ -68,64 +61,6 @@
 			// Backup is best-effort so don't complain
 		}
 	}
-
-<<<<<<< HEAD
-	public static boolean archive(Repository repository) {
-		if (Settings.getInstance().isLite()) {
-			// Lite nodes have no blockchain
-			return false;
-		}
-
-		// Bulk archive the database the first time we use archive mode
-		if (Settings.getInstance().isArchiveEnabled()) {
-			if (RepositoryManager.canArchiveOrPrune()) {
-				try {
-					return HSQLDBDatabaseArchiving.buildBlockArchive(repository, BlockArchiveWriter.DEFAULT_FILE_SIZE_TARGET);
-
-				} catch (DataException e) {
-					LOGGER.info("Unable to build block archive. The database may have been left in an inconsistent state.");
-				}
-			}
-			else {
-				LOGGER.info("Unable to build block archive due to missing ATStatesHeightIndex. Bootstrapping is recommended.");
-				LOGGER.info("To bootstrap, stop the core and delete the db folder, then start the core again.");
-				SplashFrame.getInstance().updateStatus("Missing index. Bootstrapping is recommended.");
-			}
-		}
-		return false;
-	}
-
-	public static boolean prune(Repository repository) {
-		if (Settings.getInstance().isLite()) {
-			// Lite nodes have no blockchain
-			return false;
-		}
-
-		// Bulk prune the database the first time we use top-only or block archive mode
-		if (Settings.getInstance().isTopOnly() ||
-			Settings.getInstance().isArchiveEnabled()) {
-			if (RepositoryManager.canArchiveOrPrune()) {
-				try {
-					boolean prunedATStates = HSQLDBDatabasePruning.pruneATStates((HSQLDBRepository) repository);
-					boolean prunedBlocks = HSQLDBDatabasePruning.pruneBlocks((HSQLDBRepository) repository);
-
-					// Perform repository maintenance to shrink the db size down
-					if (prunedATStates && prunedBlocks) {
-						HSQLDBDatabasePruning.performMaintenance(repository);
-						return true;
-					}
-
-				} catch (SQLException | DataException e) {
-					LOGGER.info("Unable to bulk prune AT states. The database may have been left in an inconsistent state.");
-				}
-			}
-			else {
-				LOGGER.info("Unable to prune blocks due to missing ATStatesHeightIndex. Bootstrapping is recommended.");
-			}
-		}
-		return false;
-	}
-
 	public static boolean rebuildTransactionSequences(Repository repository) throws DataException {
 		if (Settings.getInstance().isLite()) {
 			// Lite nodes have no blockchain
@@ -189,8 +124,6 @@
 		}
 	}
 
-=======
->>>>>>> 0388626e
 	public static void setRequestedCheckpoint(Boolean quick) {
 		quickCheckpointRequested = quick;
 	}
