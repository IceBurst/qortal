--- conflicted
+++ resolved
@@ -1,12 +1,8 @@
 package org.qortal.repository.hsqldb;
 
-<<<<<<< HEAD
-=======
 import static org.qortal.repository.hsqldb.HSQLDBRepository.getZonedTimestampMilli;
 import static org.qortal.repository.hsqldb.HSQLDBRepository.toOffsetDateTime;
 
-import java.math.BigDecimal;
->>>>>>> 833a7859
 import java.sql.ResultSet;
 import java.sql.SQLException;
 import java.util.ArrayList;
@@ -55,13 +51,9 @@
 			boolean hadFatalError = resultSet.getBoolean(10);
 			boolean isFrozen = resultSet.getBoolean(11);
 
-<<<<<<< HEAD
 			Long frozenBalance = resultSet.getLong(11);
 			if (frozenBalance == 0 && resultSet.wasNull())
 				frozenBalance = null;
-=======
-			BigDecimal frozenBalance = resultSet.getBigDecimal(12);
->>>>>>> 833a7859
 
 			return new ATData(atAddress, creatorPublicKey, creation, version, assetId, codeBytes, codeHash,
 					isSleeping, sleepUntilHeight, isFinished, hadFatalError, isFrozen, frozenBalance);
@@ -113,13 +105,9 @@
 				boolean hadFatalError = resultSet.getBoolean(10);
 				boolean isFrozen = resultSet.getBoolean(11);
 
-<<<<<<< HEAD
 				Long frozenBalance = resultSet.getLong(11);
 				if (frozenBalance == 0 && resultSet.wasNull())
 					frozenBalance = null;
-=======
-				BigDecimal frozenBalance = resultSet.getBigDecimal(12);
->>>>>>> 833a7859
 
 				ATData atData = new ATData(atAddress, creatorPublicKey, creation, version, assetId, codeBytes, codeHash,
 						isSleeping, sleepUntilHeight, isFinished, hadFatalError, isFrozen, frozenBalance);
@@ -175,7 +163,9 @@
 				boolean hadFatalError = resultSet.getBoolean(10);
 				boolean isFrozen = resultSet.getBoolean(11);
 
-				BigDecimal frozenBalance = resultSet.getBigDecimal(12);
+				Long frozenBalance = resultSet.getLong(12);
+				if (frozenBalance == 0 && resultSet.wasNull())
+					frozenBalance = null;
 
 				ATData atData = new ATData(atAddress, creatorPublicKey, creation, version, assetId, codeBytes, codeHash,
 						isSleeping, sleepUntilHeight, isFinished, hadFatalError, isFrozen, frozenBalance);
@@ -252,12 +242,8 @@
 			long creation = getZonedTimestampMilli(resultSet, 1);
 			byte[] stateData = resultSet.getBytes(2); // Actually BLOB
 			byte[] stateHash = resultSet.getBytes(3);
-<<<<<<< HEAD
 			long fees = resultSet.getLong(4);
-=======
-			BigDecimal fees = resultSet.getBigDecimal(4);
 			boolean isInitial = resultSet.getBoolean(5);
->>>>>>> 833a7859
 
 			return new ATStateData(atAddress, height, creation, stateData, stateHash, fees, isInitial);
 		} catch (SQLException e) {
@@ -281,12 +267,8 @@
 			long creation = getZonedTimestampMilli(resultSet, 2);
 			byte[] stateData = resultSet.getBytes(3); // Actually BLOB
 			byte[] stateHash = resultSet.getBytes(4);
-<<<<<<< HEAD
 			long fees = resultSet.getLong(5);
-=======
-			BigDecimal fees = resultSet.getBigDecimal(5);
 			boolean isInitial = resultSet.getBoolean(6);
->>>>>>> 833a7859
 
 			return new ATStateData(atAddress, height, creation, stateData, stateHash, fees, isInitial);
 		} catch (SQLException e) {
@@ -311,12 +293,8 @@
 			do {
 				String atAddress = resultSet.getString(1);
 				byte[] stateHash = resultSet.getBytes(2);
-<<<<<<< HEAD
 				long fees = resultSet.getLong(3);
-=======
-				BigDecimal fees = resultSet.getBigDecimal(3);
 				boolean isInitial = resultSet.getBoolean(4);
->>>>>>> 833a7859
 
 				ATStateData atStateData = new ATStateData(atAddress, height, stateHash, fees, isInitial);
 				atStates.add(atStateData);
