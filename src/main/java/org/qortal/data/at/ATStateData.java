--- conflicted
+++ resolved
@@ -8,21 +8,13 @@
 	private Long creation;
 	private byte[] stateData;
 	private byte[] stateHash;
-<<<<<<< HEAD
 	private Long fees;
-=======
-	private BigDecimal fees;
 	private boolean isInitial;
->>>>>>> 833a7859
 
 	// Constructors
 
 	/** Create new ATStateData */
-<<<<<<< HEAD
-	public ATStateData(String ATAddress, Integer height, Long creation, byte[] stateData, byte[] stateHash, Long fees) {
-=======
-	public ATStateData(String ATAddress, Integer height, Long creation, byte[] stateData, byte[] stateHash, BigDecimal fees, boolean isInitial) {
->>>>>>> 833a7859
+	public ATStateData(String ATAddress, Integer height, Long creation, byte[] stateData, byte[] stateHash, Long fees, boolean isInitial) {
 		this.ATAddress = ATAddress;
 		this.height = height;
 		this.creation = creation;
@@ -33,13 +25,8 @@
 	}
 
 	/** For recreating per-block ATStateData from repository where not all info is needed */
-<<<<<<< HEAD
-	public ATStateData(String ATAddress, int height, byte[] stateHash, Long fees) {
-		this(ATAddress, height, null, null, stateHash, fees);
-=======
-	public ATStateData(String ATAddress, int height, byte[] stateHash, BigDecimal fees, boolean isInitial) {
+	public ATStateData(String ATAddress, int height, byte[] stateHash, Long fees, boolean isInitial) {
 		this(ATAddress, height, null, null, stateHash, fees, isInitial);
->>>>>>> 833a7859
 	}
 
 	/** For creating ATStateData from serialized bytes when we don't have all the info */
@@ -50,15 +37,10 @@
 	}
 
 	/** For creating ATStateData from serialized bytes when we don't have all the info */
-<<<<<<< HEAD
 	public ATStateData(String ATAddress, byte[] stateHash, Long fees) {
-		this(ATAddress, null, null, null, stateHash, fees);
-=======
-	public ATStateData(String ATAddress, byte[] stateHash, BigDecimal fees) {
 		// This won't ever be initial AT state from deployment as that's never serialized over the network,
 		// but generated when the DeployAtTransaction is processed locally.
 		this(ATAddress, null, null, null, stateHash, fees, false);
->>>>>>> 833a7859
 	}
 
 	// Getters / setters
